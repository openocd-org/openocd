--- conflicted
+++ resolved
@@ -410,25 +410,6 @@
     ])
 ])
 
-<<<<<<< HEAD
-AC_ARG_ENABLE([remote-bitbang],
-  AS_HELP_STRING([--enable-remote-bitbang], [Enable building support for the Remote Bitbang driver]),
-  [build_remote_bitbang=$enableval], [build_remote_bitbang=yes])
-=======
-AC_ARG_ENABLE([internal-jimtcl],
-  AS_HELP_STRING([--enable-internal-jimtcl], [Enable building internal jimtcl (deprecated)]),
-  [use_internal_jimtcl=$enableval], [use_internal_jimtcl=no])
-
-AC_ARG_ENABLE([jimtcl-maintainer],
-  AS_HELP_STRING([--enable-jimtcl-maintainer], [Enable maintainer mode when building internal jimtcl]),
-  [use_internal_jimtcl_maintainer=$enableval], [use_internal_jimtcl_maintainer=no])
-
-AC_ARG_ENABLE([internal-libjaylink],
-  AS_HELP_STRING([--enable-internal-libjaylink],
-  [Enable building internal libjaylink]),
-  [use_internal_libjaylink=$enableval], [use_internal_libjaylink=no])
->>>>>>> 6f84e90d
-
 AS_CASE(["${host_cpu}"],
   [i?86|x86*], [],
   [
@@ -702,12 +683,8 @@
 PROCESS_ADAPTERS([LIBFTDI_ADAPTERS], ["x$use_libftdi" = "xyes"], [libftdi])
 PROCESS_ADAPTERS([LIBFTDI_USB1_ADAPTERS], ["x$use_libftdi" = "xyes" -a "x$use_libusb1" = "xyes"], [libftdi and libusb-1.x])
 PROCESS_ADAPTERS([LIBGPIOD_ADAPTERS], ["x$use_libgpiod" = "xyes"], [Linux libgpiod])
-<<<<<<< HEAD
+PROCESS_ADAPTERS([REMOTE_BITBANG_ADAPTER], [true], [unused])
 PROCESS_ADAPTERS([LIBJAYLINK_ADAPTERS], ["x$use_libjaylink" = "xyes"], [libjaylink-0.2])
-=======
-PROCESS_ADAPTERS([REMOTE_BITBANG_ADAPTER], [true], [unused])
-PROCESS_ADAPTERS([LIBJAYLINK_ADAPTERS], ["x$use_internal_libjaylink" = "xyes" -o "x$use_libjaylink" = "xyes"], [libjaylink-0.2])
->>>>>>> 6f84e90d
 PROCESS_ADAPTERS([PCIE_ADAPTERS], ["x$is_linux" = "xyes"], [Linux build])
 PROCESS_ADAPTERS([SERIAL_PORT_ADAPTERS], ["x$can_build_buspirate" = "xyes"],
                                          [internal error: validation should happen beforehand])
