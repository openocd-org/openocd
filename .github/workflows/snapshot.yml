--- conflicted
+++ resolved
@@ -74,11 +74,8 @@
           HIDAPI_CONFIG: --enable-shared --disable-static --disable-testgui
           LIBFTDI_CONFIG: -DSTATICLIBS=OFF -DEXAMPLES=OFF -DFTDI_EEPROM=OFF
           CAPSTONE_CONFIG: "CAPSTONE_BUILD_CORE_ONLY=yes CAPSTONE_STATIC=yes CAPSTONE_SHARED=no"
-<<<<<<< HEAD
           CAPSTONE_CFLAGS: -I$(CAPSTONE_SRC)/include/capstone
-=======
           LIBJAYLINK_CONFIG: --enable-shared --disable-static
->>>>>>> 0384fe5d
         run: |
           # check if there is tag pointing at HEAD, otherwise take the HEAD SHA-1 as OPENOCD_TAG
           OPENOCD_TAG="`git tag --points-at HEAD`"
@@ -109,10 +106,7 @@
       - name: Publish OpenOCD packaged for windows
         uses: actions/upload-artifact@v3
         with:
-<<<<<<< HEAD
           name: ${{ env.ARTIFACT_NAME }}
-          path: ${{ env.ARTIFACT_PATH }}
-=======
           path: ${{ env.ARTIFACT_PATH }}
       - name: Delete 'latest' Release
         uses: dev-drprasad/delete-tag-and-release@v0.2.1
@@ -129,5 +123,4 @@
           draft: false
           artifacts: ${{ env.ARTIFACT_PATH }}
           prerelease: ${{ env.IS_PRE_RELEASE }}
-          token: ${{ secrets.GITHUB_TOKEN }}
->>>>>>> 0384fe5d
+          token: ${{ secrets.GITHUB_TOKEN }}