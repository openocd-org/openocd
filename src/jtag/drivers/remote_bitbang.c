/***************************************************************************
 *   Copyright (C) 2011 by Richard Uhler                                   *
 *   ruhler@mit.edu                                                        *
 *                                                                         *
 *   This program is free software; you can redistribute it and/or modify  *
 *   it under the terms of the GNU General Public License as published by  *
 *   the Free Software Foundation; either version 2 of the License, or     *
 *   (at your option) any later version.                                   *
 *                                                                         *
 *   This program is distributed in the hope that it will be useful,       *
 *   but WITHOUT ANY WARRANTY; without even the implied warranty of        *
 *   MERCHANTABILITY or FITNESS FOR A PARTICULAR PURPOSE.  See the         *
 *   GNU General Public License for more details.                          *
 *                                                                         *
 *   You should have received a copy of the GNU General Public License     *
 *   along with this program.  If not, see <http://www.gnu.org/licenses/>. *
 ***************************************************************************/

#ifdef HAVE_CONFIG_H
#include "config.h"
#endif

#ifndef _WIN32
#include <sys/un.h>
#include <netdb.h>
#include <netinet/tcp.h>
#endif
#include "helper/system.h"
#include "helper/replacements.h"
#include <jtag/interface.h>
#include "bitbang.h"

/* arbitrary limit on host name length: */
#define REMOTE_BITBANG_HOST_MAX 255

static char *remote_bitbang_host;
static char *remote_bitbang_port;

static int remote_bitbang_fd;
static uint8_t remote_bitbang_send_buf[512];
static unsigned int remote_bitbang_send_buf_used;

/* Circular buffer. When start == end, the buffer is empty. */
static char remote_bitbang_recv_buf[256];
static unsigned int remote_bitbang_recv_buf_start;
static unsigned int remote_bitbang_recv_buf_end;

static bool remote_bitbang_recv_buf_full(void)
{
	return remote_bitbang_recv_buf_end ==
		((remote_bitbang_recv_buf_start + sizeof(remote_bitbang_recv_buf) - 1) %
		 sizeof(remote_bitbang_recv_buf));
}

static bool remote_bitbang_recv_buf_empty(void)
{
	return remote_bitbang_recv_buf_start == remote_bitbang_recv_buf_end;
}

static unsigned int remote_bitbang_recv_buf_contiguous_available_space(void)
{
	if (remote_bitbang_recv_buf_end >= remote_bitbang_recv_buf_start) {
		unsigned int space = sizeof(remote_bitbang_recv_buf) -
				     remote_bitbang_recv_buf_end;
		if (remote_bitbang_recv_buf_start == 0)
			space -= 1;
		return space;
	} else {
		return remote_bitbang_recv_buf_start -
		       remote_bitbang_recv_buf_end - 1;
	}
}

static int remote_bitbang_flush(void)
{
	if (remote_bitbang_send_buf_used <= 0)
		return ERROR_OK;

	unsigned int offset = 0;
	while (offset < remote_bitbang_send_buf_used) {
		ssize_t written = write_socket(remote_bitbang_fd, remote_bitbang_send_buf + offset,
									   remote_bitbang_send_buf_used - offset);
		if (written < 0) {
			log_socket_error("remote_bitbang_putc");
			remote_bitbang_send_buf_used = 0;
			return ERROR_FAIL;
		}
		offset += written;
	}
	remote_bitbang_send_buf_used = 0;
	return ERROR_OK;
}

<<<<<<< HEAD
typedef enum {
	NO_BLOCK,
	BLOCK
} block_bool_t;

/* Read any incoming data, placing it into the buffer. */
static int remote_bitbang_fill_buf(block_bool_t block)
=======
enum block_bool {
	NO_BLOCK,
	BLOCK
};

/* Read any incoming data, placing it into the buffer. */
static int remote_bitbang_fill_buf(enum block_bool block)
>>>>>>> 91881152
{
	if (remote_bitbang_recv_buf_empty()) {
		/* If the buffer is empty, reset it to 0 so we get more
		 * contiguous space. */
		remote_bitbang_recv_buf_start = 0;
		remote_bitbang_recv_buf_end = 0;
	}

	if (block == BLOCK) {
		if (remote_bitbang_flush() != ERROR_OK)
			return ERROR_FAIL;
		socket_block(remote_bitbang_fd);
	}

	bool first = true;
	while (!remote_bitbang_recv_buf_full()) {
		unsigned int contiguous_available_space =
				remote_bitbang_recv_buf_contiguous_available_space();
		ssize_t count = read_socket(remote_bitbang_fd,
				remote_bitbang_recv_buf + remote_bitbang_recv_buf_end,
				contiguous_available_space);
		if (first && block == BLOCK)
			socket_nonblock(remote_bitbang_fd);
		first = false;
		if (count > 0) {
			remote_bitbang_recv_buf_end += count;
			if (remote_bitbang_recv_buf_end == sizeof(remote_bitbang_recv_buf))
				remote_bitbang_recv_buf_end = 0;
		} else if (count == 0) {
			return ERROR_OK;
		} else if (count < 0) {
#ifdef _WIN32
			if (WSAGetLastError() == WSAEWOULDBLOCK) {
#else
			if (errno == EAGAIN) {
#endif
				return ERROR_OK;
			} else {
				log_socket_error("remote_bitbang_fill_buf");
				return ERROR_FAIL;
			}
		}
	}

	return ERROR_OK;
}

typedef enum {
	NO_FLUSH,
	FLUSH_SEND_BUF
} flush_bool_t;

static int remote_bitbang_queue(int c, flush_bool_t flush)
{
	remote_bitbang_send_buf[remote_bitbang_send_buf_used++] = c;
	if (flush == FLUSH_SEND_BUF ||
			remote_bitbang_send_buf_used >= ARRAY_SIZE(remote_bitbang_send_buf))
		return remote_bitbang_flush();
	return ERROR_OK;
}

static int remote_bitbang_quit(void)
{
	if (remote_bitbang_queue('Q', FLUSH_SEND_BUF) == ERROR_FAIL)
		return ERROR_FAIL;

	if (close_socket(remote_bitbang_fd) != 0) {
		log_socket_error("close_socket");
		return ERROR_FAIL;
	}

	free(remote_bitbang_host);
	free(remote_bitbang_port);

	LOG_INFO("remote_bitbang interface quit");
	return ERROR_OK;
}

static bb_value_t char_to_int(int c)
{
	switch (c) {
		case '0':
			return BB_LOW;
		case '1':
			return BB_HIGH;
		default:
			remote_bitbang_quit();
			LOG_ERROR("remote_bitbang: invalid read response: %c(%i)", c, c);
			return BB_ERROR;
	}
}

static int remote_bitbang_sample(void)
{
	if (remote_bitbang_fill_buf(NO_BLOCK) != ERROR_OK)
		return ERROR_FAIL;
	assert(!remote_bitbang_recv_buf_full());
	return remote_bitbang_queue('R', NO_FLUSH);
}

static bb_value_t remote_bitbang_read_sample(void)
{
	if (remote_bitbang_recv_buf_empty()) {
		if (remote_bitbang_fill_buf(BLOCK) != ERROR_OK)
			return BB_ERROR;
	}
	assert(!remote_bitbang_recv_buf_empty());
	int c = remote_bitbang_recv_buf[remote_bitbang_recv_buf_start];
	remote_bitbang_recv_buf_start =
		(remote_bitbang_recv_buf_start + 1) % sizeof(remote_bitbang_recv_buf);
	return char_to_int(c);
}

static int remote_bitbang_write(int tck, int tms, int tdi)
{
	char c = '0' + ((tck ? 0x4 : 0x0) | (tms ? 0x2 : 0x0) | (tdi ? 0x1 : 0x0));
	return remote_bitbang_queue(c, NO_FLUSH);
}

static int remote_bitbang_reset(int trst, int srst)
{
	char c = 'r' + ((trst ? 0x2 : 0x0) | (srst ? 0x1 : 0x0));
	/* Always flush the send buffer on reset, because the reset call need not be
	 * followed by jtag_execute_queue(). */
	return remote_bitbang_queue(c, FLUSH_SEND_BUF);
}

static int remote_bitbang_blink(int on)
{
	char c = on ? 'B' : 'b';
	return remote_bitbang_queue(c, FLUSH_SEND_BUF);
}

static struct bitbang_interface remote_bitbang_bitbang = {
	.buf_size = sizeof(remote_bitbang_recv_buf) - 1,
	.sample = &remote_bitbang_sample,
	.read_sample = &remote_bitbang_read_sample,
	.write = &remote_bitbang_write,
	.blink = &remote_bitbang_blink,
};

static int remote_bitbang_init_tcp(void)
{
	struct addrinfo hints = { .ai_family = AF_UNSPEC, .ai_socktype = SOCK_STREAM };
	struct addrinfo *result, *rp;
	int fd = 0;

	LOG_INFO("Connecting to %s:%s",
			remote_bitbang_host ? remote_bitbang_host : "localhost",
			remote_bitbang_port);

	/* Obtain address(es) matching host/port */
	int s = getaddrinfo(remote_bitbang_host, remote_bitbang_port, &hints, &result);
	if (s != 0) {
		LOG_ERROR("getaddrinfo: %s\n", gai_strerror(s));
		return ERROR_FAIL;
	}

	/* getaddrinfo() returns a list of address structures.
	 Try each address until we successfully connect(2).
	 If socket(2) (or connect(2)) fails, we (close the socket
	 and) try the next address. */

	for (rp = result; rp ; rp = rp->ai_next) {
		fd = socket(rp->ai_family, rp->ai_socktype, rp->ai_protocol);
		if (fd == -1)
			continue;

		if (connect(fd, rp->ai_addr, rp->ai_addrlen) != -1)
			break; /* Success */

		close(fd);
	}

	/* We work hard to collapse the writes into the minimum number, so when
	 * we write something we want to get it to the other end of the
	 * connection as fast as possible. */
	int one = 1;
	/* On Windows optval has to be a const char *. */
<<<<<<< HEAD
	setsockopt(fd, IPPROTO_TCP, TCP_NODELAY, (const char *) &one, sizeof(one));
=======
	setsockopt(fd, IPPROTO_TCP, TCP_NODELAY, (const char *)&one, sizeof(one));
>>>>>>> 91881152

	freeaddrinfo(result); /* No longer needed */

	if (!rp) { /* No address succeeded */
		log_socket_error("Failed to connect");
		return ERROR_FAIL;
	}

	return fd;
}

static int remote_bitbang_init_unix(void)
{
	if (!remote_bitbang_host) {
		LOG_ERROR("host/socket not specified");
		return ERROR_FAIL;
	}

	LOG_INFO("Connecting to unix socket %s", remote_bitbang_host);
	int fd = socket(PF_UNIX, SOCK_STREAM, 0);
	if (fd < 0) {
		log_socket_error("socket");
		return ERROR_FAIL;
	}

	struct sockaddr_un addr;
	addr.sun_family = AF_UNIX;
	strncpy(addr.sun_path, remote_bitbang_host, sizeof(addr.sun_path));
	addr.sun_path[sizeof(addr.sun_path)-1] = '\0';

	if (connect(fd, (struct sockaddr *)&addr, sizeof(struct sockaddr_un)) < 0) {
		log_socket_error("connect");
		return ERROR_FAIL;
	}

	return fd;
}

static int remote_bitbang_init(void)
{
	bitbang_interface = &remote_bitbang_bitbang;

	remote_bitbang_recv_buf_start = 0;
	remote_bitbang_recv_buf_end = 0;

	LOG_INFO("Initializing remote_bitbang driver");
	if (!remote_bitbang_port)
		remote_bitbang_fd = remote_bitbang_init_unix();
	else
		remote_bitbang_fd = remote_bitbang_init_tcp();

	if (remote_bitbang_fd < 0)
		return remote_bitbang_fd;

	socket_nonblock(remote_bitbang_fd);

	LOG_INFO("remote_bitbang driver initialized");
	return ERROR_OK;
}

COMMAND_HANDLER(remote_bitbang_handle_remote_bitbang_port_command)
{
	if (CMD_ARGC == 1) {
		uint16_t port;
		COMMAND_PARSE_NUMBER(u16, CMD_ARGV[0], port);
		free(remote_bitbang_port);
		remote_bitbang_port = port == 0 ? NULL : strdup(CMD_ARGV[0]);
		return ERROR_OK;
	}
	return ERROR_COMMAND_SYNTAX_ERROR;
}

COMMAND_HANDLER(remote_bitbang_handle_remote_bitbang_host_command)
{
	if (CMD_ARGC == 1) {
		free(remote_bitbang_host);
		remote_bitbang_host = strdup(CMD_ARGV[0]);
		return ERROR_OK;
	}
	return ERROR_COMMAND_SYNTAX_ERROR;
}

static const struct command_registration remote_bitbang_subcommand_handlers[] = {
	{
		.name = "port",
		.handler = remote_bitbang_handle_remote_bitbang_port_command,
		.mode = COMMAND_CONFIG,
		.help = "Set the port to use to connect to the remote jtag.\n"
			"  if 0 or unset, use unix sockets to connect to the remote jtag.",
		.usage = "port_number",
	},
	{
		.name = "host",
		.handler = remote_bitbang_handle_remote_bitbang_host_command,
		.mode = COMMAND_CONFIG,
		.help = "Set the host to use to connect to the remote jtag.\n"
			"  if port is 0 or unset, this is the name of the unix socket to use.",
		.usage = "host_name",
	},
	COMMAND_REGISTRATION_DONE,
};

static const struct command_registration remote_bitbang_command_handlers[] = {
	{
		.name = "remote_bitbang",
		.mode = COMMAND_ANY,
		.help = "perform remote_bitbang management",
		.chain = remote_bitbang_subcommand_handlers,
		.usage = "",
	},
	COMMAND_REGISTRATION_DONE
};

static int remote_bitbang_execute_queue(void)
{
	/* safety: the send buffer must be empty, no leftover characters from
	 * previous transactions */
	assert(remote_bitbang_send_buf_used == 0);

	/* process the JTAG command queue */
	int ret = bitbang_execute_queue();
	if (ret != ERROR_OK)
		return ret;

	/* flush not-yet-sent characters, if any */
	return remote_bitbang_flush();
}

static struct jtag_interface remote_bitbang_interface = {
	.execute_queue = &remote_bitbang_execute_queue,
};

struct adapter_driver remote_bitbang_adapter_driver = {
	.name = "remote_bitbang",
	.transports = jtag_only,
	.commands = remote_bitbang_command_handlers,

	.init = &remote_bitbang_init,
	.quit = &remote_bitbang_quit,
	.reset = &remote_bitbang_reset,

	.jtag_ops = &remote_bitbang_interface,
};<|MERGE_RESOLUTION|>--- conflicted
+++ resolved
@@ -91,15 +91,6 @@
 	return ERROR_OK;
 }
 
-<<<<<<< HEAD
-typedef enum {
-	NO_BLOCK,
-	BLOCK
-} block_bool_t;
-
-/* Read any incoming data, placing it into the buffer. */
-static int remote_bitbang_fill_buf(block_bool_t block)
-=======
 enum block_bool {
 	NO_BLOCK,
 	BLOCK
@@ -107,7 +98,6 @@
 
 /* Read any incoming data, placing it into the buffer. */
 static int remote_bitbang_fill_buf(enum block_bool block)
->>>>>>> 91881152
 {
 	if (remote_bitbang_recv_buf_empty()) {
 		/* If the buffer is empty, reset it to 0 so we get more
@@ -287,11 +277,7 @@
 	 * connection as fast as possible. */
 	int one = 1;
 	/* On Windows optval has to be a const char *. */
-<<<<<<< HEAD
-	setsockopt(fd, IPPROTO_TCP, TCP_NODELAY, (const char *) &one, sizeof(one));
-=======
 	setsockopt(fd, IPPROTO_TCP, TCP_NODELAY, (const char *)&one, sizeof(one));
->>>>>>> 91881152
 
 	freeaddrinfo(result); /* No longer needed */
 
