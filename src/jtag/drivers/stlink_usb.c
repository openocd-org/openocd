--- conflicted
+++ resolved
@@ -452,12 +452,8 @@
 	struct libusb_transfer *transfer;
 };
 
-<<<<<<< HEAD
-static int jtag_libusb_bulk_transfer_n(jtag_libusb_device_handle *dev_handle,
-=======
 static int jtag_libusb_bulk_transfer_n(
 		struct libusb_device_handle *dev_handle,
->>>>>>> 8833c889
 		struct jtag_xfer *transfers,
 		size_t n_transfers,
 		int timeout)
