--- conflicted
+++ resolved
@@ -67,34 +67,17 @@
 	{ ESIRISC_CAS, 0x08, 32 },	/* CAS  */
 };
 
-<<<<<<< HEAD
 const struct rtos_register_stacking rtos_uCOS_III_Cortex_M_stacking = {
 	.stack_registers_size = 0x40,
 	.stack_growth_direction = -1,
-	.num_output_registers = ARRAY_SIZE(rtos_uCOS_III_Cortex_M_stack_offsets),
+	.num_output_registers = ARRAY_SIZE(rtos_ucos_iii_cortex_m_stack_offsets),
 	.calculate_process_stack = rtos_generic_stack_align8,
-	.register_offsets = rtos_uCOS_III_Cortex_M_stack_offsets
+	.register_offsets = rtos_ucos_iii_cortex_m_stack_offsets
 };
 
 const struct rtos_register_stacking rtos_uCOS_III_eSi_RISC_stacking = {
 	.stack_registers_size = 0x4c,
 	.stack_growth_direction = -1,
-	.num_output_registers = ARRAY_SIZE(rtos_uCOS_III_eSi_RISC_stack_offsets),
-	.register_offsets = rtos_uCOS_III_eSi_RISC_stack_offsets
-=======
-const struct rtos_register_stacking rtos_ucos_iii_cortex_m_stacking = {
-	0x40,												/* stack_registers_size */
-	-1,													/* stack_growth_direction */
-	ARRAY_SIZE(rtos_ucos_iii_cortex_m_stack_offsets),	/* num_output_registers */
-	rtos_generic_stack_align8,							/* stack_alignment */
-	rtos_ucos_iii_cortex_m_stack_offsets				/* register_offsets */
-};
-
-const struct rtos_register_stacking rtos_ucos_iii_esi_risc_stacking = {
-	0x4c,												/* stack_registers_size */
-	-1,													/* stack_growth_direction */
-	ARRAY_SIZE(rtos_ucos_iii_esi_risc_stack_offsets),	/* num_output_registers */
-	NULL,												/* stack_alignment */
-	rtos_ucos_iii_esi_risc_stack_offsets				/* register_offsets */
->>>>>>> 9a9e9e2c
+	.num_output_registers = ARRAY_SIZE(rtos_ucos_iii_esi_risc_stack_offsets),
+	.register_offsets = rtos_ucos_iii_esi_risc_stack_offsets
 };