/***************************************************************************
 *   Copyright (C) 2011 by Broadcom Corporation                            *
 *   Evan Hunter - ehunter@broadcom.com                                    *
 *                                                                         *
 *   This program is free software; you can redistribute it and/or modify  *
 *   it under the terms of the GNU General Public License as published by  *
 *   the Free Software Foundation; either version 2 of the License, or     *
 *   (at your option) any later version.                                   *
 *                                                                         *
 *   This program is distributed in the hope that it will be useful,       *
 *   but WITHOUT ANY WARRANTY; without even the implied warranty of        *
 *   MERCHANTABILITY or FITNESS FOR A PARTICULAR PURPOSE.  See the         *
 *   GNU General Public License for more details.                          *
 *                                                                         *
 *   You should have received a copy of the GNU General Public License     *
 *   along with this program.  If not, see <http://www.gnu.org/licenses/>. *
 ***************************************************************************/

#ifdef HAVE_CONFIG_H
#include "config.h"
#endif

#include "rtos.h"
#include "target/armv7m.h"
#include "target/riscv/riscv.h"

static const struct stack_register_offset rtos_standard_cortex_m3_stack_offsets[ARMV7M_NUM_CORE_REGS] = {
	{ ARMV7M_R0,   0x20, 32 },		/* r0   */
	{ ARMV7M_R1,   0x24, 32 },		/* r1   */
	{ ARMV7M_R2,   0x28, 32 },		/* r2   */
	{ ARMV7M_R3,   0x2c, 32 },		/* r3   */
	{ ARMV7M_R4,   0x00, 32 },		/* r4   */
	{ ARMV7M_R5,   0x04, 32 },		/* r5   */
	{ ARMV7M_R6,   0x08, 32 },		/* r6   */
	{ ARMV7M_R7,   0x0c, 32 },		/* r7   */
	{ ARMV7M_R8,   0x10, 32 },		/* r8   */
	{ ARMV7M_R9,   0x14, 32 },		/* r9   */
	{ ARMV7M_R10,  0x18, 32 },		/* r10  */
	{ ARMV7M_R11,  0x1c, 32 },		/* r11  */
	{ ARMV7M_R12,  0x30, 32 },		/* r12  */
	{ ARMV7M_R13,  -2,   32 },		/* sp   */
	{ ARMV7M_R14,  0x34, 32 },		/* lr   */
	{ ARMV7M_PC,   0x38, 32 },		/* pc   */
	{ ARMV7M_xPSR, 0x3c, 32 },		/* xPSR */
};

static const struct stack_register_offset rtos_standard_cortex_m4f_stack_offsets[] = {
	{ ARMV7M_R0,   0x24, 32 },		/* r0   */
	{ ARMV7M_R1,   0x28, 32 },		/* r1   */
	{ ARMV7M_R2,   0x2c, 32 },		/* r2   */
	{ ARMV7M_R3,   0x30, 32 },		/* r3   */
	{ ARMV7M_R4,   0x00, 32 },		/* r4   */
	{ ARMV7M_R5,   0x04, 32 },		/* r5   */
	{ ARMV7M_R6,   0x08, 32 },		/* r6   */
	{ ARMV7M_R7,   0x0c, 32 },		/* r7   */
	{ ARMV7M_R8,   0x10, 32 },		/* r8   */
	{ ARMV7M_R9,   0x14, 32 },		/* r9   */
	{ ARMV7M_R10,  0x18, 32 },		/* r10  */
	{ ARMV7M_R11,  0x1c, 32 },		/* r11  */
	{ ARMV7M_R12,  0x34, 32 },		/* r12  */
	{ ARMV7M_R13,  -2,   32 },		/* sp   */
	{ ARMV7M_R14,  0x38, 32 },		/* lr   */
	{ ARMV7M_PC,   0x3c, 32 },		/* pc   */
	{ ARMV7M_xPSR, 0x40, 32 },		/* xPSR */
};

static const struct stack_register_offset rtos_standard_cortex_m4f_fpu_stack_offsets[] = {
	{ ARMV7M_R0,   0x64, 32 },		/* r0   */
	{ ARMV7M_R1,   0x68, 32 },		/* r1   */
	{ ARMV7M_R2,   0x6c, 32 },		/* r2   */
	{ ARMV7M_R3,   0x70, 32 },		/* r3   */
	{ ARMV7M_R4,   0x00, 32 },		/* r4   */
	{ ARMV7M_R5,   0x04, 32 },		/* r5   */
	{ ARMV7M_R6,   0x08, 32 },		/* r6   */
	{ ARMV7M_R7,   0x0c, 32 },		/* r7   */
	{ ARMV7M_R8,   0x10, 32 },		/* r8   */
	{ ARMV7M_R9,   0x14, 32 },		/* r9   */
	{ ARMV7M_R10,  0x18, 32 },		/* r10  */
	{ ARMV7M_R11,  0x1c, 32 },		/* r11  */
	{ ARMV7M_R12,  0x74, 32 },		/* r12  */
	{ ARMV7M_R13,  -2,   32 },		/* sp   */
	{ ARMV7M_R14,  0x78, 32 },		/* lr   */
	{ ARMV7M_PC,   0x7c, 32 },		/* pc   */
	{ ARMV7M_xPSR, 0x80, 32 },		/* xPSR */
};


static const struct stack_register_offset rtos_standard_cortex_r4_stack_offsets[] = {
	{ 0,  0x08, 32 },		/* r0  (a1)   */
	{ 1,  0x0c, 32 },		/* r1  (a2)  */
	{ 2,  0x10, 32 },		/* r2  (a3)  */
	{ 3,  0x14, 32 },		/* r3  (a4)  */
	{ 4,  0x18, 32 },		/* r4  (v1)  */
	{ 5,  0x1c, 32 },		/* r5  (v2)  */
	{ 6,  0x20, 32 },		/* r6  (v3)  */
	{ 7,  0x24, 32 },		/* r7  (v4)  */
	{ 8,  0x28, 32 },		/* r8  (a1)  */
	{ 10, 0x2c, 32 },		/* r9  (sb)  */
	{ 11, 0x30, 32 },		/* r10 (sl) */
	{ 12, 0x34, 32 },		/* r11 (fp) */
	{ 13, 0x38, 32 },		/* r12 (ip) */
	{ 14, -2,   32 },		/* sp   */
	{ 15, 0x3c, 32 },		/* lr   */
	{ 16, 0x40, 32 },		/* pc   */
	{ 17, -1,   96 },		/* FPA1 */
	{ 18, -1,   96 },		/* FPA2 */
	{ 19, -1,   96 },		/* FPA3 */
	{ 20, -1,   96 },		/* FPA4 */
	{ 21, -1,   96 },		/* FPA5 */
	{ 22, -1,   96 },		/* FPA6 */
	{ 23, -1,   96 },		/* FPA7 */
	{ 24, -1,   96 },		/* FPA8 */
	{ 25, -1,   32 },		/* FPS  */
	{ 26, 0x04, 32 },		/* CSPR */
};

static const struct stack_register_offset rtos_standard_nds32_n1068_stack_offsets[] = {
	{ 0,  0x88, 32 },		/* R0  */
	{ 1,  0x8C, 32 },		/* R1 */
	{ 2,  0x14, 32 },		/* R2 */
	{ 3,  0x18, 32 },		/* R3 */
	{ 4,  0x1C, 32 },		/* R4 */
	{ 5,  0x20, 32 },		/* R5 */
	{ 6,  0x24, 32 },		/* R6 */
	{ 7,  0x28, 32 },		/* R7 */
	{ 8,  0x2C, 32 },		/* R8 */
	{ 9,  0x30, 32 },		/* R9 */
	{ 10, 0x34, 32 },		/* R10 */
	{ 11, 0x38, 32 },		/* R11 */
	{ 12, 0x3C, 32 },		/* R12 */
	{ 13, 0x40, 32 },		/* R13 */
	{ 14, 0x44, 32 },		/* R14 */
	{ 15, 0x48, 32 },		/* R15 */
	{ 16, 0x4C, 32 },		/* R16 */
	{ 17, 0x50, 32 },		/* R17 */
	{ 18, 0x54, 32 },		/* R18 */
	{ 19, 0x58, 32 },		/* R19 */
	{ 20, 0x5C, 32 },		/* R20 */
	{ 21, 0x60, 32 },		/* R21 */
	{ 22, 0x64, 32 },		/* R22 */
	{ 23, 0x68, 32 },		/* R23 */
	{ 24, 0x6C, 32 },		/* R24 */
	{ 25, 0x70, 32 },		/* R25 */
	{ 26, 0x74, 32 },		/* R26 */
	{ 27, 0x78, 32 },		/* R27 */
	{ 28, 0x7C, 32 },		/* R28 */
	{ 29, 0x80, 32 },		/* R29 */
	{ 30, 0x84, 32 },		/* R30 (LP) */
	{ 31, 0x00, 32 },		/* R31 (SP) */
	{ 32, 0x04, 32 },		/* PSW */
	{ 33, 0x08, 32 },		/* IPC */
	{ 34, 0x0C, 32 },		/* IPSW */
	{ 35, 0x10, 32 },		/* IFC_LP */
};

<<<<<<< HEAD
static const struct stack_register_offset rtos_metal_rv32_stack_offsets[] = {
	/* zero isn't on the stack. By making its offset -1 we leave the value at 0
	 * inside rtos_generic_stack_read(). */
	{ GDB_REGNO_ZERO,  -1, 32 },
	{ GDB_REGNO_RA,  0x04, 32 },
	{ GDB_REGNO_SP,  0x08, 32 },
	{ GDB_REGNO_GP,  0x0c, 32 },
	{ GDB_REGNO_TP,  0x10, 32 },
	{ GDB_REGNO_T0,  0x14, 32 },
	{ GDB_REGNO_T1,  0x18, 32 },
	{ GDB_REGNO_T2,  0x1c, 32 },
	{ GDB_REGNO_FP,  0x20, 32 },
	{ GDB_REGNO_S1,  0x24, 32 },
	{ GDB_REGNO_A0, 0x28, 32 },
	{ GDB_REGNO_A1, 0x2c, 32 },
	{ GDB_REGNO_A2, 0x30, 32 },
	{ GDB_REGNO_A3, 0x34, 32 },
	{ GDB_REGNO_A4, 0x38, 32 },
	{ GDB_REGNO_A5, 0x3c, 32 },
	{ GDB_REGNO_A6, 0x40, 32 },
	{ GDB_REGNO_A7, 0x44, 32 },
	{ GDB_REGNO_S2, 0x48, 32 },
	{ GDB_REGNO_S3, 0x4c, 32 },
	{ GDB_REGNO_S4, 0x50, 32 },
	{ GDB_REGNO_S5, 0x54, 32 },
	{ GDB_REGNO_S6, 0x58, 32 },
	{ GDB_REGNO_S7, 0x5c, 32 },
	{ GDB_REGNO_S8, 0x60, 32 },
	{ GDB_REGNO_S9, 0x64, 32 },
	{ GDB_REGNO_S10, 0x68, 32 },
	{ GDB_REGNO_S11, 0x6c, 32 },
	{ GDB_REGNO_T3, 0x70, 32 },
	{ GDB_REGNO_T4, 0x74, 32 },
	{ GDB_REGNO_T5, 0x78, 32 },
	{ GDB_REGNO_T6, 0x7c, 32 },
	{ GDB_REGNO_PC, 0x80, 32 },
	/* Registers below are on the stack, but not what gdb expects to return from
	 * a 'g' packet so are only accessible through get_reg. */
	{ GDB_REGNO_MSTATUS, 0x84, 32 },
};

static const struct stack_register_offset rtos_metal_rv64_stack_offsets[] = {
	/* zero isn't on the stack. By making its offset -1 we leave the value at 0
	 * inside rtos_generic_stack_read(). */
	{ GDB_REGNO_ZERO,  -1, 64 },
	{ GDB_REGNO_RA, 2 * 0x04, 64 },
	{ GDB_REGNO_SP, 2 * 0x08, 64 },
	{ GDB_REGNO_GP, 2 * 0x0c, 64 },
	{ GDB_REGNO_TP, 2 * 0x10, 64 },
	{ GDB_REGNO_T0, 2 * 0x14, 64 },
	{ GDB_REGNO_T1, 2 * 0x18, 64 },
	{ GDB_REGNO_T2, 2 * 0x1c, 64 },
	{ GDB_REGNO_FP, 2 * 0x20, 64 },
	{ GDB_REGNO_S1, 2 * 0x24, 64 },
	{ GDB_REGNO_A0, 2 * 0x28, 64 },
	{ GDB_REGNO_A1, 2 * 0x2c, 64 },
	{ GDB_REGNO_A2, 2 * 0x30, 64 },
	{ GDB_REGNO_A3, 2 * 0x34, 64 },
	{ GDB_REGNO_A4, 2 * 0x38, 64 },
	{ GDB_REGNO_A5, 2 * 0x3c, 64 },
	{ GDB_REGNO_A6, 2 * 0x40, 64 },
	{ GDB_REGNO_A7, 2 * 0x44, 64 },
	{ GDB_REGNO_S2, 2 * 0x48, 64 },
	{ GDB_REGNO_S3, 2 * 0x4c, 64 },
	{ GDB_REGNO_S4, 2 * 0x50, 64 },
	{ GDB_REGNO_S5, 2 * 0x54, 64 },
	{ GDB_REGNO_S6, 2 * 0x58, 64 },
	{ GDB_REGNO_S7, 2 * 0x5c, 64 },
	{ GDB_REGNO_S8, 2 * 0x60, 64 },
	{ GDB_REGNO_S9, 2 * 0x64, 64 },
	{ GDB_REGNO_S10, 2 * 0x68, 64 },
	{ GDB_REGNO_S11, 2 * 0x6c, 64 },
	{ GDB_REGNO_T3, 2 * 0x70, 64 },
	{ GDB_REGNO_T4, 2 * 0x74, 64 },
	{ GDB_REGNO_T5, 2 * 0x78, 64 },
	{ GDB_REGNO_T6, 2 * 0x7c, 64 },
	{ GDB_REGNO_PC, 2 * 0x80, 64 },
	/* Registers below are on the stack, but not what gdb expects to return from
	 * a 'g' packet so are only accessible through get_reg. */
	{ GDB_REGNO_MSTATUS, 2 * 0x84, 64 },
};

static const struct stack_register_offset rtos_standard_rv32_stack_offsets[] = {
	/* zero isn't on the stack. By making its offset -1 we leave the value at 0
	 * inside rtos_generic_stack_read(). */
	{ GDB_REGNO_ZERO,  -1, 32 },
	{ GDB_REGNO_RA,  0x04, 32 },
	{ GDB_REGNO_SP,  -2, 32 },
	{ GDB_REGNO_GP,  -2, 32 },
	{ GDB_REGNO_TP,  -2, 32 },
	{ GDB_REGNO_T0,  0x08, 32 },
	{ GDB_REGNO_T1,  0x0c, 32 },
	{ GDB_REGNO_T2,  0x10, 32 },
	{ GDB_REGNO_FP,  0x14, 32 },
	{ GDB_REGNO_S1,  0x18, 32 },
	{ GDB_REGNO_A0, 0x1c, 32 },
	{ GDB_REGNO_A1, 0x20, 32 },
	{ GDB_REGNO_A2, 0x24, 32 },
	{ GDB_REGNO_A3, 0x28, 32 },
	{ GDB_REGNO_A4, 0x2c, 32 },
	{ GDB_REGNO_A5, 0x30, 32 },
	{ GDB_REGNO_A6, 0x34, 32 },
	{ GDB_REGNO_A7, 0x38, 32 },
	{ GDB_REGNO_S2, 0x3c, 32 },
	{ GDB_REGNO_S3, 0x40, 32 },
	{ GDB_REGNO_S4, 0x44, 32 },
	{ GDB_REGNO_S5, 0x48, 32 },
	{ GDB_REGNO_S6, 0x4c, 32 },
	{ GDB_REGNO_S7, 0x50, 32 },
	{ GDB_REGNO_S8, 0x54, 32 },
	{ GDB_REGNO_S9, 0x58, 32 },
	{ GDB_REGNO_S10, 0x5c, 32 },
	{ GDB_REGNO_S11, 0x60, 32 },
	{ GDB_REGNO_T3, 0x64, 32 },
	{ GDB_REGNO_T4, 0x68, 32 },
	{ GDB_REGNO_T5, 0x6c, 32 },
	{ GDB_REGNO_T6, 0x70, 32 },
	{ GDB_REGNO_PC, 0, 32 },
	/* Registers below are on the stack, but not what gdb expects to return from
	 * a 'g' packet so are only accessible through get_reg. */
	{ GDB_REGNO_MSTATUS, 29 * 4, 32 },
};

static const struct stack_register_offset rtos_standard_rv64_stack_offsets[] = {
	/* zero isn't on the stack. By making its offset -1 we leave the value at 0
	 * inside rtos_generic_stack_read(). */
	{ GDB_REGNO_ZERO,  -1, 64 },
	{ GDB_REGNO_RA, 2 * 0x04, 64 },
	{ GDB_REGNO_SP, -2, 64 },
	{ GDB_REGNO_GP, -2, 64 },
	{ GDB_REGNO_TP, -2, 64 },
	{ GDB_REGNO_T0, 2 * 0x08, 64 },
	{ GDB_REGNO_T1, 2 * 0x0c, 64 },
	{ GDB_REGNO_T2, 2 * 0x10, 64 },
	{ GDB_REGNO_FP, 2 * 0x14, 64 },
	{ GDB_REGNO_S1, 2 * 0x18, 64 },
	{ GDB_REGNO_A0, 2 * 0x1c, 64 },
	{ GDB_REGNO_A1, 2 * 0x20, 64 },
	{ GDB_REGNO_A2, 2 * 0x24, 64 },
	{ GDB_REGNO_A3, 2 * 0x28, 64 },
	{ GDB_REGNO_A4, 2 * 0x2c, 64 },
	{ GDB_REGNO_A5, 2 * 0x30, 64 },
	{ GDB_REGNO_A6, 2 * 0x34, 64 },
	{ GDB_REGNO_A7, 2 * 0x38, 64 },
	{ GDB_REGNO_S2, 2 * 0x3c, 64 },
	{ GDB_REGNO_S3, 2 * 0x40, 64 },
	{ GDB_REGNO_S4, 2 * 0x44, 64 },
	{ GDB_REGNO_S5, 2 * 0x48, 64 },
	{ GDB_REGNO_S6, 2 * 0x4c, 64 },
	{ GDB_REGNO_S7, 2 * 0x50, 64 },
	{ GDB_REGNO_S8, 2 * 0x54, 64 },
	{ GDB_REGNO_S9, 2 * 0x58, 64 },
	{ GDB_REGNO_S10, 2 * 0x5c, 64 },
	{ GDB_REGNO_S11, 2 * 0x60, 64 },
	{ GDB_REGNO_T3, 2 * 0x64, 64 },
	{ GDB_REGNO_T4, 2 * 0x68, 64 },
	{ GDB_REGNO_T5, 2 * 0x6c, 64 },
	{ GDB_REGNO_T6, 2 * 0x70, 64 },
	{ GDB_REGNO_PC, 0, 64 },
	/* Registers below are on the stack, but not what gdb expects to return from
	 * a 'g' packet so are only accessible through get_reg. */
	{ GDB_REGNO_MSTATUS, 2 * 29 * 4, 64 },
};

=======
>>>>>>> 91881152
static target_addr_t rtos_generic_stack_align(struct target *target,
	const uint8_t *stack_data, const struct rtos_register_stacking *stacking,
	target_addr_t stack_ptr, int align)
{
<<<<<<< HEAD
	target_addr_t new_stack_ptr = stack_ptr;
	if (stacking->stack_growth_direction > 0)
		new_stack_ptr -= stacking->stack_registers_size;
	else
		new_stack_ptr += stacking->stack_registers_size;
	target_addr_t aligned_stack_ptr = new_stack_ptr & ~((int64_t)align - 1);
=======
	target_addr_t new_stack_ptr;
	target_addr_t aligned_stack_ptr;
	new_stack_ptr = stack_ptr - stacking->stack_growth_direction *
		stacking->stack_registers_size;
	aligned_stack_ptr = new_stack_ptr & ~((target_addr_t)align - 1);
>>>>>>> 91881152
	if (aligned_stack_ptr != new_stack_ptr &&
		stacking->stack_growth_direction == -1) {
		/* If we have a downward growing stack, the simple alignment code
		 * above results in a wrong result (since it rounds down to nearest
		 * alignment).  We want to round up so add an extra align.
		 */
		aligned_stack_ptr += (target_addr_t)align;
	}
	return aligned_stack_ptr;
}

target_addr_t rtos_generic_stack_align8(struct target *target,
	const uint8_t *stack_data, const struct rtos_register_stacking *stacking,
	target_addr_t stack_ptr)
{
	return rtos_generic_stack_align(target, stack_data,
			stacking, stack_ptr, 8);
}

/* The Cortex-M3 will indicate that an alignment adjustment
 * has been done on the stack by setting bit 9 of the stacked xPSR
 * register.  In this case, we can just add an extra 4 bytes to get
 * to the program stack.  Note that some places in the ARM documentation
 * make this a little unclear but the padding takes place before the
 * normal exception stacking - so xPSR is always available at a fixed
 * location.
 *
 * Relevant documentation:
 *    Cortex-M series processors -> Cortex-M3 -> Revision: xxx ->
 *        Cortex-M3 Devices Generic User Guide -> The Cortex-M3 Processor ->
 *        Exception Model -> Exception entry and return -> Exception entry
 *    Cortex-M series processors -> Cortex-M3 -> Revision: xxx ->
 *        Cortex-M3 Devices Generic User Guide -> Cortex-M3 Peripherals ->
 *        System control block -> Configuration and Control Register (STKALIGN)
 *
 * This is just a helper function for use in the calculate_process_stack
 * function for a given architecture/rtos.
 */
target_addr_t rtos_cortex_m_stack_align(struct target *target,
	const uint8_t *stack_data, const struct rtos_register_stacking *stacking,
	target_addr_t stack_ptr, size_t xpsr_offset)
{
	const uint32_t ALIGN_NEEDED = (1 << 9);
	uint32_t xpsr;
	target_addr_t new_stack_ptr;

	new_stack_ptr = stack_ptr - stacking->stack_growth_direction *
		stacking->stack_registers_size;
	xpsr = (target->endianness == TARGET_LITTLE_ENDIAN) ?
			le_to_h_u32(&stack_data[xpsr_offset]) :
			be_to_h_u32(&stack_data[xpsr_offset]);
	if ((xpsr & ALIGN_NEEDED) != 0) {
		LOG_DEBUG("XPSR(0x%08" PRIx32 ") indicated stack alignment was necessary\r\n",
			xpsr);
		new_stack_ptr -= (stacking->stack_growth_direction * 4);
	}
	return new_stack_ptr;
}

static target_addr_t rtos_standard_cortex_m3_stack_align(struct target *target,
	const uint8_t *stack_data, const struct rtos_register_stacking *stacking,
	target_addr_t stack_ptr)
{
	const int XPSR_OFFSET = 0x3c;
	return rtos_cortex_m_stack_align(target, stack_data, stacking,
		stack_ptr, XPSR_OFFSET);
}

static target_addr_t rtos_standard_cortex_m4f_stack_align(struct target *target,
	const uint8_t *stack_data, const struct rtos_register_stacking *stacking,
	target_addr_t stack_ptr)
{
	const int XPSR_OFFSET = 0x40;
	return rtos_cortex_m_stack_align(target, stack_data, stacking,
		stack_ptr, XPSR_OFFSET);
}

static target_addr_t rtos_standard_cortex_m4f_fpu_stack_align(struct target *target,
	const uint8_t *stack_data, const struct rtos_register_stacking *stacking,
	target_addr_t stack_ptr)
{
	const int XPSR_OFFSET = 0x80;
	return rtos_cortex_m_stack_align(target, stack_data, stacking,
		stack_ptr, XPSR_OFFSET);
}


const struct rtos_register_stacking rtos_standard_cortex_m3_stacking = {
	.stack_registers_size = 0x40,
	.stack_growth_direction = -1,
	.num_output_registers = ARMV7M_NUM_CORE_REGS,
	.calculate_process_stack = rtos_standard_cortex_m3_stack_align,
	.register_offsets = rtos_standard_cortex_m3_stack_offsets
};

const struct rtos_register_stacking rtos_standard_cortex_m4f_stacking = {
	.stack_registers_size = 0x44,					/* 4 more for LR*/
	.stack_growth_direction = -1,
	.num_output_registers = ARMV7M_NUM_CORE_REGS,
	.calculate_process_stack = rtos_standard_cortex_m4f_stack_align,
	.register_offsets = rtos_standard_cortex_m4f_stack_offsets
};

const struct rtos_register_stacking rtos_standard_cortex_m4f_fpu_stacking = {
	.stack_registers_size = 0xcc,	/* 4 more for LR + 48 more for FPU S0-S15 register*/
	.stack_growth_direction = -1,
	.num_output_registers = ARMV7M_NUM_CORE_REGS,
	.calculate_process_stack = rtos_standard_cortex_m4f_fpu_stack_align,
	.register_offsets = rtos_standard_cortex_m4f_fpu_stack_offsets
};

const struct rtos_register_stacking rtos_standard_cortex_r4_stacking = {
	.stack_registers_size = 0x48,
	.stack_growth_direction = -1,
	.num_output_registers = 26,
	.calculate_process_stack = rtos_generic_stack_align8,
	.register_offsets = rtos_standard_cortex_r4_stack_offsets
};

const struct rtos_register_stacking rtos_standard_nds32_n1068_stacking = {
	.stack_registers_size = 0x90,
	.stack_growth_direction = -1,
	.num_output_registers = 32,
	.calculate_process_stack = rtos_generic_stack_align8,
	.register_offsets = rtos_standard_nds32_n1068_stack_offsets
};

const struct rtos_register_stacking rtos_metal_rv32_stacking = {
	.stack_registers_size = (32 + 2) * 4,
	.stack_growth_direction = -1,
	.num_output_registers = 33,
	.calculate_process_stack = rtos_generic_stack_align8,
	.register_offsets = rtos_metal_rv32_stack_offsets,
	.total_register_count = ARRAY_SIZE(rtos_metal_rv32_stack_offsets)
};

const struct rtos_register_stacking rtos_standard_rv32_stacking = {
	.stack_registers_size = (32 + 2) * 4,
	.stack_growth_direction = -1,
	.num_output_registers = 33,
	.calculate_process_stack = rtos_generic_stack_align8,
	.register_offsets = rtos_standard_rv32_stack_offsets,
	.total_register_count = ARRAY_SIZE(rtos_standard_rv32_stack_offsets)
};

const struct rtos_register_stacking rtos_metal_rv64_stacking = {
	.stack_registers_size = (32 + 2) * 8,
	.stack_growth_direction = -1,
	.num_output_registers = 33,
	.calculate_process_stack = rtos_generic_stack_align8,
	.register_offsets = rtos_metal_rv64_stack_offsets,
	.total_register_count = ARRAY_SIZE(rtos_metal_rv64_stack_offsets)
};

const struct rtos_register_stacking rtos_standard_rv64_stacking = {
	.stack_registers_size = (32 + 2) * 8,
	.stack_growth_direction = -1,
	.num_output_registers = 33,
	.calculate_process_stack = rtos_generic_stack_align8,
	.register_offsets = rtos_standard_rv64_stack_offsets,
	.total_register_count = ARRAY_SIZE(rtos_standard_rv64_stack_offsets)
};<|MERGE_RESOLUTION|>--- conflicted
+++ resolved
@@ -153,7 +153,6 @@
 	{ 35, 0x10, 32 },		/* IFC_LP */
 };
 
-<<<<<<< HEAD
 static const struct stack_register_offset rtos_metal_rv32_stack_offsets[] = {
 	/* zero isn't on the stack. By making its offset -1 we leave the value at 0
 	 * inside rtos_generic_stack_read(). */
@@ -318,26 +317,15 @@
 	{ GDB_REGNO_MSTATUS, 2 * 29 * 4, 64 },
 };
 
-=======
->>>>>>> 91881152
 static target_addr_t rtos_generic_stack_align(struct target *target,
 	const uint8_t *stack_data, const struct rtos_register_stacking *stacking,
 	target_addr_t stack_ptr, int align)
 {
-<<<<<<< HEAD
-	target_addr_t new_stack_ptr = stack_ptr;
-	if (stacking->stack_growth_direction > 0)
-		new_stack_ptr -= stacking->stack_registers_size;
-	else
-		new_stack_ptr += stacking->stack_registers_size;
-	target_addr_t aligned_stack_ptr = new_stack_ptr & ~((int64_t)align - 1);
-=======
 	target_addr_t new_stack_ptr;
 	target_addr_t aligned_stack_ptr;
 	new_stack_ptr = stack_ptr - stacking->stack_growth_direction *
 		stacking->stack_registers_size;
 	aligned_stack_ptr = new_stack_ptr & ~((target_addr_t)align - 1);
->>>>>>> 91881152
 	if (aligned_stack_ptr != new_stack_ptr &&
 		stacking->stack_growth_direction == -1) {
 		/* If we have a downward growing stack, the simple alignment code
