--- conflicted
+++ resolved
@@ -85,12 +85,8 @@
 int log_add_callback(log_callback_fn fn, void *priv);
 int log_remove_callback(log_callback_fn fn, void *priv);
 
-<<<<<<< HEAD
-char *alloc_vprintf(const char *fmt, va_list ap) __attribute__ ((nonnull (1)));
-=======
 char *alloc_vprintf(const char *fmt, va_list ap)
 	__attribute__ ((format (PRINTF_ATTRIBUTE_FORMAT, 1, 0)));
->>>>>>> 6f84e90d
 char *alloc_printf(const char *fmt, ...)
 	__attribute__ ((format (PRINTF_ATTRIBUTE_FORMAT, 1, 2)));
 
