if OOCD_TRACE
OOCD_TRACE_FILES = %D%/oocd_trace.c
else
OOCD_TRACE_FILES =
endif

%C%_libtarget_la_LIBADD = %D%/openrisc/libopenrisc.la

STARTUP_TCL_SRCS += %D%/startup.tcl

noinst_LTLIBRARIES += %D%/libtarget.la
%C%_libtarget_la_SOURCES = \
	$(TARGET_CORE_SRC) \
	$(ARM_DEBUG_SRC) \
	$(ARMV4_5_SRC) \
	$(ARMV6_SRC) \
	$(ARMV7_SRC) \
	$(ARM_MISC_SRC) \
	$(AVR32_SRC) \
	$(MIPS32_SRC) \
	$(NDS32_SRC) \
	$(INTEL_IA32_SRC) \
<<<<<<< HEAD
	$(RISCV_SRC) \
	avrt.c \
	dsp563xx.c \
	dsp563xx_once.c \
	dsp5680xx.c \
	hla_target.c
=======
	%D%/avrt.c \
	%D%/dsp563xx.c \
	%D%/dsp563xx_once.c \
	%D%/dsp5680xx.c \
	%D%/hla_target.c

if TARGET64
%C%_libtarget_la_SOURCES +=$(ARMV8_SRC)
endif
>>>>>>> 1025be36

TARGET_CORE_SRC = \
	%D%/algorithm.c \
	%D%/register.c \
	%D%/image.c \
	%D%/breakpoints.c \
	%D%/target.c \
	%D%/target_request.c \
	%D%/testee.c \
	%D%/smp.c

ARMV4_5_SRC = \
	%D%/armv4_5.c \
	%D%/armv4_5_mmu.c \
	%D%/armv4_5_cache.c \
	$(ARM7_9_SRC)

ARM7_9_SRC = \
	%D%/arm7_9_common.c \
	%D%/arm7tdmi.c \
	%D%/arm720t.c \
	%D%/arm9tdmi.c \
	%D%/arm920t.c \
	%D%/arm966e.c \
	%D%/arm946e.c \
	%D%/arm926ejs.c \
	%D%/feroceon.c

ARM_MISC_SRC = \
	%D%/fa526.c \
	%D%/xscale.c

ARMV6_SRC = \
	%D%/arm11.c \
	%D%/arm11_dbgtap.c

ARMV7_SRC = \
	%D%/armv7m.c \
	%D%/armv7m_trace.c \
	%D%/cortex_m.c \
	%D%/armv7a.c \
	%D%/cortex_a.c \
	%D%/ls1_sap.c

ARMV8_SRC = \
	%D%/armv8_dpm.c \
	%D%/armv8_opcodes.c \
	%D%/aarch64.c \
	%D%/armv8.c \
	%D%/armv8_cache.c

ARM_DEBUG_SRC = \
	%D%/arm_dpm.c \
	%D%/arm_jtag.c \
	%D%/arm_disassembler.c \
	%D%/arm_simulator.c \
	%D%/arm_semihosting.c \
	%D%/arm_adi_v5.c \
	%D%/armv7a_cache.c \
	%D%/armv7a_cache_l2x.c \
	%D%/adi_v5_jtag.c \
	%D%/adi_v5_swd.c \
	%D%/embeddedice.c \
	%D%/trace.c \
	%D%/etb.c \
	%D%/etm.c \
	$(OOCD_TRACE_FILES) \
	%D%/etm_dummy.c \
	%D%/arm_cti.c

AVR32_SRC = \
	%D%/avr32_ap7k.c \
	%D%/avr32_jtag.c \
	%D%/avr32_mem.c \
	%D%/avr32_regs.c

MIPS32_SRC = \
	%D%/mips32.c \
	%D%/mips_m4k.c \
	%D%/mips32_pracc.c \
	%D%/mips32_dmaacc.c \
	%D%/mips_ejtag.c

NDS32_SRC = \
	%D%/nds32.c \
	%D%/nds32_reg.c \
	%D%/nds32_cmd.c \
	%D%/nds32_disassembler.c \
	%D%/nds32_tlb.c \
	%D%/nds32_v2.c \
	%D%/nds32_v3_common.c \
	%D%/nds32_v3.c \
	%D%/nds32_v3m.c \
	%D%/nds32_aice.c

INTEL_IA32_SRC = \
<<<<<<< HEAD
	quark_x10xx.c \
	quark_d20xx.c \
	lakemont.c \
	x86_32_common.c

RISCV_SRC = \
	riscv/riscv-011.c \
	riscv/riscv-013.c \
	riscv/riscv.c \
	riscv/program.c \
	riscv/batch.c

noinst_HEADERS = \
	algorithm.h \
	arm.h \
	arm_dpm.h \
	arm_jtag.h \
	arm_adi_v5.h \
	armv7a_cache.h \
	armv7a_cache_l2x.h \
	arm_disassembler.h \
	arm_opcodes.h \
	arm_simulator.h \
	arm_semihosting.h \
	arm7_9_common.h \
	arm7tdmi.h \
	arm720t.h \
	arm9tdmi.h \
	arm920t.h \
	arm926ejs.h \
	arm966e.h \
	arm946e.h \
	arm11.h \
	arm11_dbgtap.h \
	armv4_5.h \
	armv4_5_mmu.h \
	armv4_5_cache.h \
	armv7a.h \
	armv7m.h \
	armv7m_trace.h \
	avrt.h \
	dsp563xx.h \
	dsp563xx_once.h \
	dsp5680xx.h \
	breakpoints.h \
	cortex_m.h \
	cortex_a.h \
	embeddedice.h \
	etb.h \
	etm.h \
	etm_dummy.h \
	image.h \
	mips32.h \
	mips_m4k.h \
	mips_ejtag.h \
	mips32_pracc.h \
	mips32_dmaacc.h \
	oocd_trace.h \
	register.h \
	target.h \
	target_type.h \
	trace.h \
	target_request.h \
	trace.h \
	xscale.h \
	smp.h \
	avr32_ap7k.h \
	avr32_jtag.h \
	avr32_mem.h \
	avr32_regs.h \
	nds32.h \
	nds32_cmd.h \
	nds32_disassembler.h \
	nds32_edm.h \
	nds32_insn.h \
	nds32_reg.h \
	nds32_tlb.h \
	nds32_v2.h \
	nds32_v3_common.h \
	nds32_v3.h \
	nds32_v3m.h \
	nds32_aice.h \
	lakemont.h \
	x86_32_common.h

ocddatadir = $(pkglibdir)
nobase_dist_ocddata_DATA =

MAINTAINERCLEANFILES = $(srcdir)/Makefile.in
=======
	%D%/quark_x10xx.c \
	%D%/quark_d20xx.c \
	%D%/lakemont.c \
	%D%/x86_32_common.c

%C%_libtarget_la_SOURCES += \
	%D%/algorithm.h \
	%D%/arm.h \
	%D%/arm_dpm.h \
	%D%/arm_jtag.h \
	%D%/arm_adi_v5.h \
	%D%/armv7a_cache.h \
	%D%/armv7a_cache_l2x.h \
	%D%/arm_disassembler.h \
	%D%/arm_opcodes.h \
	%D%/arm_simulator.h \
	%D%/arm_semihosting.h \
	%D%/arm7_9_common.h \
	%D%/arm7tdmi.h \
	%D%/arm720t.h \
	%D%/arm9tdmi.h \
	%D%/arm920t.h \
	%D%/arm926ejs.h \
	%D%/arm966e.h \
	%D%/arm946e.h \
	%D%/arm11.h \
	%D%/arm11_dbgtap.h \
	%D%/armv4_5.h \
	%D%/armv4_5_mmu.h \
	%D%/armv4_5_cache.h \
	%D%/armv7a.h \
	%D%/armv7m.h \
	%D%/armv7m_trace.h \
	%D%/armv8.h \
	%D%/armv8_dpm.h \
	%D%/armv8_opcodes.h \
	%D%/armv8_cache.h \
	%D%/avrt.h \
	%D%/dsp563xx.h \
	%D%/dsp563xx_once.h \
	%D%/dsp5680xx.h \
	%D%/breakpoints.h \
	%D%/cortex_m.h \
	%D%/cortex_a.h \
	%D%/aarch64.h \
	%D%/embeddedice.h \
	%D%/etb.h \
	%D%/etm.h \
	%D%/etm_dummy.h \
	%D%/image.h \
	%D%/mips32.h \
	%D%/mips_m4k.h \
	%D%/mips_ejtag.h \
	%D%/mips32_pracc.h \
	%D%/mips32_dmaacc.h \
	%D%/oocd_trace.h \
	%D%/register.h \
	%D%/target.h \
	%D%/target_type.h \
	%D%/trace.h \
	%D%/target_request.h \
	%D%/trace.h \
	%D%/xscale.h \
	%D%/smp.h \
	%D%/avr32_ap7k.h \
	%D%/avr32_jtag.h \
	%D%/avr32_mem.h \
	%D%/avr32_regs.h \
	%D%/nds32.h \
	%D%/nds32_cmd.h \
	%D%/nds32_disassembler.h \
	%D%/nds32_edm.h \
	%D%/nds32_insn.h \
	%D%/nds32_reg.h \
	%D%/nds32_tlb.h \
	%D%/nds32_v2.h \
	%D%/nds32_v3_common.h \
	%D%/nds32_v3.h \
	%D%/nds32_v3m.h \
	%D%/nds32_aice.h \
	%D%/lakemont.h \
	%D%/x86_32_common.h \
	%D%/arm_cti.h

include %D%/openrisc/Makefile.am
>>>>>>> 1025be36
<|MERGE_RESOLUTION|>--- conflicted
+++ resolved
@@ -20,14 +20,7 @@
 	$(MIPS32_SRC) \
 	$(NDS32_SRC) \
 	$(INTEL_IA32_SRC) \
-<<<<<<< HEAD
 	$(RISCV_SRC) \
-	avrt.c \
-	dsp563xx.c \
-	dsp563xx_once.c \
-	dsp5680xx.c \
-	hla_target.c
-=======
 	%D%/avrt.c \
 	%D%/dsp563xx.c \
 	%D%/dsp563xx_once.c \
@@ -37,7 +30,6 @@
 if TARGET64
 %C%_libtarget_la_SOURCES +=$(ARMV8_SRC)
 endif
->>>>>>> 1025be36
 
 TARGET_CORE_SRC = \
 	%D%/algorithm.c \
@@ -134,101 +126,17 @@
 	%D%/nds32_aice.c
 
 INTEL_IA32_SRC = \
-<<<<<<< HEAD
-	quark_x10xx.c \
-	quark_d20xx.c \
-	lakemont.c \
-	x86_32_common.c
-
-RISCV_SRC = \
-	riscv/riscv-011.c \
-	riscv/riscv-013.c \
-	riscv/riscv.c \
-	riscv/program.c \
-	riscv/batch.c
-
-noinst_HEADERS = \
-	algorithm.h \
-	arm.h \
-	arm_dpm.h \
-	arm_jtag.h \
-	arm_adi_v5.h \
-	armv7a_cache.h \
-	armv7a_cache_l2x.h \
-	arm_disassembler.h \
-	arm_opcodes.h \
-	arm_simulator.h \
-	arm_semihosting.h \
-	arm7_9_common.h \
-	arm7tdmi.h \
-	arm720t.h \
-	arm9tdmi.h \
-	arm920t.h \
-	arm926ejs.h \
-	arm966e.h \
-	arm946e.h \
-	arm11.h \
-	arm11_dbgtap.h \
-	armv4_5.h \
-	armv4_5_mmu.h \
-	armv4_5_cache.h \
-	armv7a.h \
-	armv7m.h \
-	armv7m_trace.h \
-	avrt.h \
-	dsp563xx.h \
-	dsp563xx_once.h \
-	dsp5680xx.h \
-	breakpoints.h \
-	cortex_m.h \
-	cortex_a.h \
-	embeddedice.h \
-	etb.h \
-	etm.h \
-	etm_dummy.h \
-	image.h \
-	mips32.h \
-	mips_m4k.h \
-	mips_ejtag.h \
-	mips32_pracc.h \
-	mips32_dmaacc.h \
-	oocd_trace.h \
-	register.h \
-	target.h \
-	target_type.h \
-	trace.h \
-	target_request.h \
-	trace.h \
-	xscale.h \
-	smp.h \
-	avr32_ap7k.h \
-	avr32_jtag.h \
-	avr32_mem.h \
-	avr32_regs.h \
-	nds32.h \
-	nds32_cmd.h \
-	nds32_disassembler.h \
-	nds32_edm.h \
-	nds32_insn.h \
-	nds32_reg.h \
-	nds32_tlb.h \
-	nds32_v2.h \
-	nds32_v3_common.h \
-	nds32_v3.h \
-	nds32_v3m.h \
-	nds32_aice.h \
-	lakemont.h \
-	x86_32_common.h
-
-ocddatadir = $(pkglibdir)
-nobase_dist_ocddata_DATA =
-
-MAINTAINERCLEANFILES = $(srcdir)/Makefile.in
-=======
 	%D%/quark_x10xx.c \
 	%D%/quark_d20xx.c \
 	%D%/lakemont.c \
 	%D%/x86_32_common.c
+
+RISCV_SRC = \
+	%D%/riscv/riscv-011.c \
+	%D%/riscv/riscv-013.c \
+	%D%/riscv/riscv.c \
+	%D%/riscv/program.c \
+	%D%/riscv/batch.c
 
 %C%_libtarget_la_SOURCES += \
 	%D%/algorithm.h \
@@ -309,5 +217,4 @@
 	%D%/x86_32_common.h \
 	%D%/arm_cti.h
 
-include %D%/openrisc/Makefile.am
->>>>>>> 1025be36
+include %D%/openrisc/Makefile.am