--- conflicted
+++ resolved
@@ -1191,21 +1191,7 @@
 			return ERROR_FAIL;
 		}
 	}
-<<<<<<< HEAD
 	return handle_halt(target, announce);
-=======
-	return ERROR_OK;
-}
-
-static int resume(struct target *target, bool debug_execution, bool step)
-{
-	if (debug_execution) {
-		LOG_ERROR("TODO: debug_execution is true");
-		return ERROR_FAIL;
-	}
-
-	return execute_resume(target, step);
->>>>>>> a168c634
 }
 
 static uint64_t reg_cache_get(struct target *target, unsigned int number)
