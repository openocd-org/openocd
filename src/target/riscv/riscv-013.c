--- conflicted
+++ resolved
@@ -112,14 +112,9 @@
 
 typedef struct {
 	struct list_head list;
-<<<<<<< HEAD
-	int abs_chain_position;
+	unsigned int abs_chain_position;
 	/* The base address to access this DM on DMI */
 	uint32_t base;
-=======
-	unsigned int abs_chain_position;
-
->>>>>>> ac63cd00
 	/* The number of harts connected to this DM. */
 	int hart_count;
 	/* Indicates we already examined this DM, so don't need to do it again. */
@@ -388,7 +383,6 @@
 	if (debug_level < LOG_LVL_DEBUG)
 		return;
 
-<<<<<<< HEAD
 	assert(field->out_value);
 	const uint64_t out = buf_get_u64(field->out_value, 0, field->num_bits);
 	const unsigned int out_op = get_field(out, DTM_DMI_OP);
@@ -425,31 +419,6 @@
 		char out_decoded[decode_dmi(target, NULL, out_address, out_data) + 1];
 		decode_dmi(target, out_decoded, out_address, out_data);
 		LOG_DEBUG("write: %s", out_decoded);
-=======
-	uint64_t out = buf_get_u64(field->out_value, 0, field->num_bits);
-	unsigned int out_op = get_field(out, DTM_DMI_OP);
-	unsigned int out_data = get_field(out, DTM_DMI_DATA);
-	unsigned int out_address = out >> DTM_DMI_ADDRESS_OFFSET;
-
-	uint64_t in = buf_get_u64(field->in_value, 0, field->num_bits);
-	unsigned int in_op = get_field(in, DTM_DMI_OP);
-	unsigned int in_data = get_field(in, DTM_DMI_DATA);
-	unsigned int in_address = in >> DTM_DMI_ADDRESS_OFFSET;
-
-	log_printf_lf(LOG_LVL_DEBUG,
-			__FILE__, __LINE__, "scan",
-			"%ub %s %08x @%02x -> %s %08x @%02x; %di",
-			field->num_bits, op_string[out_op], out_data, out_address,
-			status_string[in_op], in_data, in_address, idle);
-
-	char out_text[500];
-	char in_text[500];
-	decode_dmi(out_text, out_address, out_data);
-	decode_dmi(in_text, in_address, in_data);
-	if (in_text[0] || out_text[0]) {
-		log_printf_lf(LOG_LVL_DEBUG, __FILE__, __LINE__, "scan", "%s -> %s",
-				out_text, in_text);
->>>>>>> ac63cd00
 	}
 }
 
