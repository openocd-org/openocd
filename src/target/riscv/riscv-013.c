/*
 * Support for RISC-V, debug version 0.13, which is currently (2/4/17) the
 * latest draft.
 */

#include <assert.h>
#include <stdlib.h>
#include <time.h>

#ifdef HAVE_CONFIG_H
#include "config.h"
#endif

#include "target/target.h"
#include "target/algorithm.h"
#include "target/target_type.h"
#include "log.h"
#include "jtag/jtag.h"
#include "target/register.h"
#include "target/breakpoints.h"
#include "helper/time_support.h"
#include "helper/list.h"
#include "riscv.h"
#include "rtos/riscv_debug.h"
#include "debug_defines.h"
#include "rtos/rtos.h"
#include "program.h"
#include "asm.h"
#include "batch.h"

#define DMI_DATA1 (DMI_DATA0 + 1)
#define DMI_PROGBUF1 (DMI_PROGBUF0 + 1)

static int riscv013_on_step_or_resume(struct target *target, bool step);
static int riscv013_step_or_resume_current_hart(struct target *target, bool step);
static void riscv013_clear_abstract_error(struct target *target);

/* Implementations of the functions in riscv_info_t. */
static int riscv013_get_register(struct target *target,
		riscv_reg_t *value, int hid, int rid);
static int riscv013_set_register(struct target *target, int hartid, int regid, uint64_t value);
static int riscv013_select_current_hart(struct target *target);
static int riscv013_halt_current_hart(struct target *target);
static int riscv013_resume_current_hart(struct target *target);
static int riscv013_step_current_hart(struct target *target);
static int riscv013_on_halt(struct target *target);
static int riscv013_on_step(struct target *target);
static int riscv013_on_resume(struct target *target);
static bool riscv013_is_halted(struct target *target);
static enum riscv_halt_reason riscv013_halt_reason(struct target *target);
static int riscv013_write_debug_buffer(struct target *target, unsigned index,
		riscv_insn_t d);
static riscv_insn_t riscv013_read_debug_buffer(struct target *target, unsigned
		index);
static int riscv013_execute_debug_buffer(struct target *target);
static void riscv013_fill_dmi_write_u64(struct target *target, char *buf, int a, uint64_t d);
static void riscv013_fill_dmi_read_u64(struct target *target, char *buf, int a);
static int riscv013_dmi_write_u64_bits(struct target *target);
static void riscv013_fill_dmi_nop_u64(struct target *target, char *buf);
static int register_read(struct target *target, uint64_t *value, uint32_t number);
static int register_read_direct(struct target *target, uint64_t *value, uint32_t number);
static int register_write_direct(struct target *target, unsigned number,
		uint64_t value);
static int read_memory(struct target *target, target_addr_t address,
		uint32_t size, uint32_t count, uint8_t *buffer);
static int write_memory(struct target *target, target_addr_t address,
		uint32_t size, uint32_t count, const uint8_t *buffer);

/**
 * Since almost everything can be accomplish by scanning the dbus register, all
 * functions here assume dbus is already selected. The exception are functions
 * called directly by OpenOCD, which can't assume anything about what's
 * currently in IR. They should set IR to dbus explicitly.
 */

#define get_field(reg, mask) (((reg) & (mask)) / ((mask) & ~((mask) << 1)))
#define set_field(reg, mask, val) (((reg) & ~(mask)) | (((val) * ((mask) & ~((mask) << 1))) & (mask)))

#define DIM(x)		(sizeof(x)/sizeof(*x))

#define CSR_DCSR_CAUSE_SWBP		1
#define CSR_DCSR_CAUSE_TRIGGER	2
#define CSR_DCSR_CAUSE_DEBUGINT	3
#define CSR_DCSR_CAUSE_STEP		4
#define CSR_DCSR_CAUSE_HALT		5

#define RISCV013_INFO(r) riscv013_info_t *r = get_info(target)

/*** JTAG registers. ***/

typedef enum {
	DMI_OP_NOP = 0,
	DMI_OP_READ = 1,
	DMI_OP_WRITE = 2
} dmi_op_t;
typedef enum {
	DMI_STATUS_SUCCESS = 0,
	DMI_STATUS_FAILED = 2,
	DMI_STATUS_BUSY = 3
} dmi_status_t;

typedef enum {
	RE_OK,
	RE_FAIL,
	RE_AGAIN
} riscv_error_t;

typedef enum slot {
	SLOT0,
	SLOT1,
	SLOT_LAST,
} slot_t;

/*** Debug Bus registers. ***/

#define CMDERR_NONE				0
#define CMDERR_BUSY				1
#define CMDERR_NOT_SUPPORTED	2
#define CMDERR_EXCEPTION		3
#define CMDERR_HALT_RESUME		4
#define CMDERR_OTHER			7

/*** Info about the core being debugged. ***/

struct trigger {
	uint64_t address;
	uint32_t length;
	uint64_t mask;
	uint64_t value;
	bool read, write, execute;
	int unique_id;
};

typedef enum {
	YNM_MAYBE,
	YNM_YES,
	YNM_NO
} yes_no_maybe_t;

typedef struct {
	struct list_head list;
	int abs_chain_position;
	/* Indicates we already reset this DM, so don't need to do it again. */
	bool was_reset;
	/* Targets that are connected to this DM. */
	struct list_head target_list;
	/* The currently selected hartid on this DM. */
	int current_hartid;
} dm013_info_t;

typedef struct {
	struct list_head list;
	struct target *target;
} target_list_t;

typedef struct {
	/* Number of address bits in the dbus register. */
	unsigned abits;
	/* Number of abstract command data registers. */
	unsigned datacount;
	/* Number of words in the Program Buffer. */
	unsigned progbufsize;

	/* We cache the read-only bits of sbcs here. */
	uint32_t sbcs;

	yes_no_maybe_t progbuf_writable;
	/* We only need the address so that we know the alignment of the buffer. */
	riscv_addr_t progbuf_address;

	/* Number of run-test/idle cycles the target requests we do after each dbus
	 * access. */
	unsigned int dtmcontrol_idle;

	/* This value is incremented every time a dbus access comes back as "busy".
	 * It's used to determine how many run-test/idle cycles to feed the target
	 * in between accesses. */
	unsigned int dmi_busy_delay;

	/* Number of run-test/idle cycles to add between consecutive bus master
	 * reads/writes respectively. */
	unsigned int bus_master_write_delay, bus_master_read_delay;

	/* This value is increased every time we tried to execute two commands
	 * consecutively, and the second one failed because the previous hadn't
	 * completed yet.  It's used to add extra run-test/idle cycles after
	 * starting a command, so we don't have to waste time checking for busy to
	 * go low. */
	unsigned int ac_busy_delay;

	bool need_strict_step;

	bool abstract_read_csr_supported;
	bool abstract_write_csr_supported;
	bool abstract_read_fpr_supported;
	bool abstract_write_fpr_supported;

	/* When a function returns some error due to a failure indicated by the
	 * target in cmderr, the caller can look here to see what that error was.
	 * (Compare with errno.) */
	uint8_t cmderr;

	/* Some fields from hartinfo. */
	uint8_t datasize;
	uint8_t dataaccess;
	int16_t dataaddr;

	/* The width of the hartsel field. */
	unsigned hartsellen;

	/* DM that provides access to this target. */
	dm013_info_t *dm;
} riscv013_info_t;

LIST_HEAD(dm_list);

static riscv013_info_t *get_info(const struct target *target)
{
	riscv_info_t *info = (riscv_info_t *) target->arch_info;
	return (riscv013_info_t *) info->version_specific;
}

/**
 * Return the DM structure for this target. If there isn't one, find it in the
 * global list of DMs. If it's not in there, then create one and initialize it
 * to 0.
 */
static dm013_info_t *get_dm(struct target *target)
{
	RISCV013_INFO(info);
	if (info->dm)
		return info->dm;

	int abs_chain_position = target->tap->abs_chain_position;

	dm013_info_t *entry;
	dm013_info_t *dm = NULL;
	list_for_each_entry(entry, &dm_list, list) {
		if (entry->abs_chain_position == abs_chain_position) {
			dm = entry;
			break;
		}
	}

	if (!dm) {
		dm = calloc(1, sizeof(dm013_info_t));
		dm->abs_chain_position = abs_chain_position;
		dm->current_hartid = -1;
		INIT_LIST_HEAD(&dm->target_list);
		list_add(&dm->list, &dm_list);
	}

	info->dm = dm;
	target_list_t *target_entry;
	list_for_each_entry(target_entry, &dm->target_list, list) {
		if (target_entry->target == target)
			return dm;
	}
	target_entry = calloc(1, sizeof(*target_entry));
	target_entry->target = target;
	list_add(&target_entry->list, &dm->target_list);

	return dm;
}

static uint32_t hartsel_mask(const struct target *target)
{
	RISCV013_INFO(info);
	return ((1L<<info->hartsellen)-1) << DMI_DMCONTROL_HARTSEL_OFFSET;
}

static void decode_dmi(char *text, unsigned address, unsigned data)
{
	static const struct {
		unsigned address;
		uint64_t mask;
		const char *name;
	} description[] = {
		{ DMI_DMCONTROL, DMI_DMCONTROL_HALTREQ, "haltreq" },
		{ DMI_DMCONTROL, DMI_DMCONTROL_RESUMEREQ, "resumereq" },
		{ DMI_DMCONTROL, DMI_DMCONTROL_HARTRESET, "hartreset" },
		{ DMI_DMCONTROL, DMI_DMCONTROL_HASEL, "hasel" },
		{ DMI_DMCONTROL, ((1L<<10)-1) << DMI_DMCONTROL_HARTSEL_OFFSET, "hartsel" },
		{ DMI_DMCONTROL, DMI_DMCONTROL_NDMRESET, "ndmreset" },
		{ DMI_DMCONTROL, DMI_DMCONTROL_DMACTIVE, "dmactive" },
		{ DMI_DMCONTROL, DMI_DMCONTROL_ACKHAVERESET, "ackhavereset" },

		{ DMI_DMSTATUS, DMI_DMSTATUS_IMPEBREAK, "impebreak" },
		{ DMI_DMSTATUS, DMI_DMSTATUS_ALLHAVERESET, "allhavereset" },
		{ DMI_DMSTATUS, DMI_DMSTATUS_ANYHAVERESET, "anyhavereset" },
		{ DMI_DMSTATUS, DMI_DMSTATUS_ALLRESUMEACK, "allresumeack" },
		{ DMI_DMSTATUS, DMI_DMSTATUS_ANYRESUMEACK, "anyresumeack" },
		{ DMI_DMSTATUS, DMI_DMSTATUS_ALLNONEXISTENT, "allnonexistent" },
		{ DMI_DMSTATUS, DMI_DMSTATUS_ANYNONEXISTENT, "anynonexistent" },
		{ DMI_DMSTATUS, DMI_DMSTATUS_ALLUNAVAIL, "allunavail" },
		{ DMI_DMSTATUS, DMI_DMSTATUS_ANYUNAVAIL, "anyunavail" },
		{ DMI_DMSTATUS, DMI_DMSTATUS_ALLRUNNING, "allrunning" },
		{ DMI_DMSTATUS, DMI_DMSTATUS_ANYRUNNING, "anyrunning" },
		{ DMI_DMSTATUS, DMI_DMSTATUS_ALLHALTED, "allhalted" },
		{ DMI_DMSTATUS, DMI_DMSTATUS_ANYHALTED, "anyhalted" },
		{ DMI_DMSTATUS, DMI_DMSTATUS_AUTHENTICATED, "authenticated" },
		{ DMI_DMSTATUS, DMI_DMSTATUS_AUTHBUSY, "authbusy" },
		{ DMI_DMSTATUS, DMI_DMSTATUS_DEVTREEVALID, "devtreevalid" },
		{ DMI_DMSTATUS, DMI_DMSTATUS_VERSION, "version" },

		{ DMI_ABSTRACTCS, DMI_ABSTRACTCS_PROGBUFSIZE, "progbufsize" },
		{ DMI_ABSTRACTCS, DMI_ABSTRACTCS_BUSY, "busy" },
		{ DMI_ABSTRACTCS, DMI_ABSTRACTCS_CMDERR, "cmderr" },
		{ DMI_ABSTRACTCS, DMI_ABSTRACTCS_DATACOUNT, "datacount" },

		{ DMI_COMMAND, DMI_COMMAND_CMDTYPE, "cmdtype" },

		{ DMI_SBCS, DMI_SBCS_SBREADONADDR, "sbreadonaddr" },
		{ DMI_SBCS, DMI_SBCS_SBACCESS, "sbaccess" },
		{ DMI_SBCS, DMI_SBCS_SBAUTOINCREMENT, "sbautoincrement" },
		{ DMI_SBCS, DMI_SBCS_SBREADONDATA, "sbreadondata" },
		{ DMI_SBCS, DMI_SBCS_SBERROR, "sberror" },
		{ DMI_SBCS, DMI_SBCS_SBASIZE, "sbasize" },
		{ DMI_SBCS, DMI_SBCS_SBACCESS128, "sbaccess128" },
		{ DMI_SBCS, DMI_SBCS_SBACCESS64, "sbaccess64" },
		{ DMI_SBCS, DMI_SBCS_SBACCESS32, "sbaccess32" },
		{ DMI_SBCS, DMI_SBCS_SBACCESS16, "sbaccess16" },
		{ DMI_SBCS, DMI_SBCS_SBACCESS8, "sbaccess8" },
	};

	text[0] = 0;
	for (unsigned i = 0; i < DIM(description); i++) {
		if (description[i].address == address) {
			uint64_t mask = description[i].mask;
			unsigned value = get_field(data, mask);
			if (value) {
				if (i > 0)
					*(text++) = ' ';
				if (mask & (mask >> 1)) {
					/* If the field is more than 1 bit wide. */
					sprintf(text, "%s=%d", description[i].name, value);
				} else {
					strcpy(text, description[i].name);
				}
				text += strlen(text);
			}
		}
	}
}

static void dump_field(const struct scan_field *field)
{
	static const char * const op_string[] = {"-", "r", "w", "?"};
	static const char * const status_string[] = {"+", "?", "F", "b"};

	if (debug_level < LOG_LVL_DEBUG)
		return;

	uint64_t out = buf_get_u64(field->out_value, 0, field->num_bits);
	unsigned int out_op = get_field(out, DTM_DMI_OP);
	unsigned int out_data = get_field(out, DTM_DMI_DATA);
	unsigned int out_address = out >> DTM_DMI_ADDRESS_OFFSET;

	uint64_t in = buf_get_u64(field->in_value, 0, field->num_bits);
	unsigned int in_op = get_field(in, DTM_DMI_OP);
	unsigned int in_data = get_field(in, DTM_DMI_DATA);
	unsigned int in_address = in >> DTM_DMI_ADDRESS_OFFSET;

	log_printf_lf(LOG_LVL_DEBUG,
			__FILE__, __LINE__, "scan",
			"%db %s %08x @%02x -> %s %08x @%02x",
			field->num_bits,
			op_string[out_op], out_data, out_address,
			status_string[in_op], in_data, in_address);

	char out_text[500];
	char in_text[500];
	decode_dmi(out_text, out_address, out_data);
	decode_dmi(in_text, in_address, in_data);
	if (in_text[0] || out_text[0]) {
		log_printf_lf(LOG_LVL_DEBUG, __FILE__, __LINE__, "scan", "%s -> %s",
				out_text, in_text);
	}
}

/*** Utility functions. ***/

static void select_dmi(struct target *target)
{
	static uint8_t ir_dmi[1] = {DTM_DMI};
	struct scan_field field = {
		.num_bits = target->tap->ir_length,
		.out_value = ir_dmi,
		.in_value = NULL,
		.check_value = NULL,
		.check_mask = NULL
	};

	jtag_add_ir_scan(target->tap, &field, TAP_IDLE);
}

static uint32_t dtmcontrol_scan(struct target *target, uint32_t out)
{
	struct scan_field field;
	uint8_t in_value[4];
	uint8_t out_value[4];

	buf_set_u32(out_value, 0, 32, out);

	jtag_add_ir_scan(target->tap, &select_dtmcontrol, TAP_IDLE);

	field.num_bits = 32;
	field.out_value = out_value;
	field.in_value = in_value;
	jtag_add_dr_scan(target->tap, 1, &field, TAP_IDLE);

	/* Always return to dmi. */
	select_dmi(target);

	int retval = jtag_execute_queue();
	if (retval != ERROR_OK) {
		LOG_ERROR("failed jtag scan: %d", retval);
		return retval;
	}

	uint32_t in = buf_get_u32(field.in_value, 0, 32);
	LOG_DEBUG("DTMCS: 0x%x -> 0x%x", out, in);

	return in;
}

static void increase_dmi_busy_delay(struct target *target)
{
	riscv013_info_t *info = get_info(target);
	info->dmi_busy_delay += info->dmi_busy_delay / 10 + 1;
	LOG_DEBUG("dtmcontrol_idle=%d, dmi_busy_delay=%d, ac_busy_delay=%d",
			info->dtmcontrol_idle, info->dmi_busy_delay,
			info->ac_busy_delay);

	dtmcontrol_scan(target, DTM_DTMCS_DMIRESET);
}

/**
 * exec: If this is set, assume the scan results in an execution, so more
 * run-test/idle cycles may be required.
 */
static dmi_status_t dmi_scan(struct target *target, uint32_t *address_in,
		uint32_t *data_in, dmi_op_t op, uint32_t address_out, uint32_t data_out,
		bool exec)
{
	riscv013_info_t *info = get_info(target);
	uint8_t in[8] = {0};
	uint8_t out[8];
	struct scan_field field = {
		.num_bits = info->abits + DTM_DMI_OP_LENGTH + DTM_DMI_DATA_LENGTH,
		.out_value = out,
		.in_value = in
	};

	assert(info->abits != 0);

	buf_set_u32(out, DTM_DMI_OP_OFFSET, DTM_DMI_OP_LENGTH, op);
	buf_set_u32(out, DTM_DMI_DATA_OFFSET, DTM_DMI_DATA_LENGTH, data_out);
	buf_set_u32(out, DTM_DMI_ADDRESS_OFFSET, info->abits, address_out);

	/* Assume dbus is already selected. */
	jtag_add_dr_scan(target->tap, 1, &field, TAP_IDLE);

	int idle_count = info->dmi_busy_delay;
	if (exec)
		idle_count += info->ac_busy_delay;

	if (idle_count)
		jtag_add_runtest(idle_count, TAP_IDLE);

	int retval = jtag_execute_queue();
	if (retval != ERROR_OK) {
		LOG_ERROR("dmi_scan failed jtag scan");
		return DMI_STATUS_FAILED;
	}

	if (data_in)
		*data_in = buf_get_u32(in, DTM_DMI_DATA_OFFSET, DTM_DMI_DATA_LENGTH);

	if (address_in)
		*address_in = buf_get_u32(in, DTM_DMI_ADDRESS_OFFSET, info->abits);

	dump_field(&field);

	return buf_get_u32(in, DTM_DMI_OP_OFFSET, DTM_DMI_OP_LENGTH);
}

static int dmi_op_timeout(struct target *target, uint32_t *data_in, int dmi_op,
		uint32_t address, uint32_t data_out, int timeout_sec)
{
	select_dmi(target);

	dmi_status_t status;
	uint32_t address_in;

	const char *op_name;
	switch (dmi_op) {
		case DMI_OP_NOP:
			op_name = "nop";
			break;
		case DMI_OP_READ:
			op_name = "read";
			break;
		case DMI_OP_WRITE:
			op_name = "write";
			break;
		default:
			LOG_ERROR("Invalid DMI operation: %d", dmi_op);
			return ERROR_FAIL;
	}

	time_t start = time(NULL);
	/* This first loop performs the request.  Note that if for some reason this
	 * stays busy, it is actually due to the previous access. */
	while (1) {
		status = dmi_scan(target, NULL, NULL, dmi_op, address, data_out,
				false);
		if (status == DMI_STATUS_BUSY) {
			increase_dmi_busy_delay(target);
		} else if (status == DMI_STATUS_SUCCESS) {
			break;
		} else {
			LOG_ERROR("failed %s at 0x%x, status=%d", op_name, address, status);
			return ERROR_FAIL;
		}
		if (time(NULL) - start > timeout_sec)
			return ERROR_TIMEOUT_REACHED;
	}

	if (status != DMI_STATUS_SUCCESS) {
		LOG_ERROR("Failed %s at 0x%x; status=%d", op_name, address, status);
		return ERROR_FAIL;
	}

	/* This second loop ensures the request succeeded, and gets back data.
	 * Note that NOP can result in a 'busy' result as well, but that would be
	 * noticed on the next DMI access we do. */
	while (1) {
		status = dmi_scan(target, &address_in, data_in, DMI_OP_NOP, address, 0,
				false);
		if (status == DMI_STATUS_BUSY) {
			increase_dmi_busy_delay(target);
		} else if (status == DMI_STATUS_SUCCESS) {
			break;
		} else {
			LOG_ERROR("failed %s (NOP) at 0x%x, status=%d", op_name, address,
					status);
			return ERROR_FAIL;
		}
		if (time(NULL) - start > timeout_sec)
			return ERROR_TIMEOUT_REACHED;
	}

	if (status != DMI_STATUS_SUCCESS) {
		if (status == DMI_STATUS_FAILED || !data_in) {
			LOG_ERROR("Failed %s (NOP) at 0x%x; status=%d", op_name, address,
					status);
		} else {
			LOG_ERROR("Failed %s (NOP) at 0x%x; value=0x%x, status=%d",
					op_name, address, *data_in, status);
		}
		return ERROR_FAIL;
	}

	return ERROR_OK;
}

static int dmi_op(struct target *target, uint32_t *data_in, int dmi_op,
		uint32_t address, uint32_t data_out)
{
	int result = dmi_op_timeout(target, data_in, dmi_op, address, data_out,
			riscv_command_timeout_sec);
	if (result == ERROR_TIMEOUT_REACHED) {
		LOG_ERROR("DMI operation didn't complete in %d seconds. The target is "
				"either really slow or broken. You could increase the "
				"timeout with riscv set_command_timeout_sec.",
				riscv_command_timeout_sec);
		return ERROR_FAIL;
	}
	return result;
}

static int dmi_read(struct target *target, uint32_t *value, uint32_t address)
{
	return dmi_op(target, value, DMI_OP_READ, address, 0);
}

static int dmi_write(struct target *target, uint32_t address, uint32_t value)
{
	return dmi_op(target, NULL, DMI_OP_WRITE, address, value);
}

int dmstatus_read_timeout(struct target *target, uint32_t *dmstatus,
		bool authenticated, unsigned timeout_sec)
{
	int result = dmi_op_timeout(target, dmstatus, DMI_OP_READ, DMI_DMSTATUS, 0,
			timeout_sec);
	if (result != ERROR_OK)
		return result;
	if (authenticated && !get_field(*dmstatus, DMI_DMSTATUS_AUTHENTICATED)) {
		LOG_ERROR("Debugger is not authenticated to target Debug Module. "
				"(dmstatus=0x%x). Use `riscv authdata_read` and "
				"`riscv authdata_write` commands to authenticate.", *dmstatus);
		return ERROR_FAIL;
	}
	return ERROR_OK;
}

int dmstatus_read(struct target *target, uint32_t *dmstatus,
		bool authenticated)
{
	return dmstatus_read_timeout(target, dmstatus, authenticated,
			riscv_command_timeout_sec);
}

static void increase_ac_busy_delay(struct target *target)
{
	riscv013_info_t *info = get_info(target);
	info->ac_busy_delay += info->ac_busy_delay / 10 + 1;
	LOG_DEBUG("dtmcontrol_idle=%d, dmi_busy_delay=%d, ac_busy_delay=%d",
			info->dtmcontrol_idle, info->dmi_busy_delay,
			info->ac_busy_delay);
}

uint32_t abstract_register_size(unsigned width)
{
	switch (width) {
		case 32:
			return set_field(0, AC_ACCESS_REGISTER_SIZE, 2);
		case 64:
			return set_field(0, AC_ACCESS_REGISTER_SIZE, 3);
			break;
		case 128:
			return set_field(0, AC_ACCESS_REGISTER_SIZE, 4);
			break;
		default:
			LOG_ERROR("Unsupported register width: %d", width);
			return 0;
	}
}

static int wait_for_idle(struct target *target, uint32_t *abstractcs)
{
	RISCV013_INFO(info);
	time_t start = time(NULL);
	while (1) {
		if (dmi_read(target, abstractcs, DMI_ABSTRACTCS) != ERROR_OK)
			return ERROR_FAIL;

		if (get_field(*abstractcs, DMI_ABSTRACTCS_BUSY) == 0)
			return ERROR_OK;

		if (time(NULL) - start > riscv_command_timeout_sec) {
			info->cmderr = get_field(*abstractcs, DMI_ABSTRACTCS_CMDERR);
			if (info->cmderr != CMDERR_NONE) {
				const char *errors[8] = {
					"none",
					"busy",
					"not supported",
					"exception",
					"halt/resume",
					"reserved",
					"reserved",
					"other" };

				LOG_ERROR("Abstract command ended in error '%s' (abstractcs=0x%x)",
						errors[info->cmderr], *abstractcs);
			}

			LOG_ERROR("Timed out after %ds waiting for busy to go low (abstractcs=0x%x). "
					"Increase the timeout with riscv set_command_timeout_sec.",
					riscv_command_timeout_sec,
					*abstractcs);
			return ERROR_FAIL;
		}
	}
}

static int execute_abstract_command(struct target *target, uint32_t command)
{
	RISCV013_INFO(info);
	LOG_DEBUG("command=0x%x", command);
	dmi_write(target, DMI_COMMAND, command);

	uint32_t abstractcs = 0;
	wait_for_idle(target, &abstractcs);

	info->cmderr = get_field(abstractcs, DMI_ABSTRACTCS_CMDERR);
	if (info->cmderr != 0) {
		LOG_DEBUG("command 0x%x failed; abstractcs=0x%x", command, abstractcs);
		/* Clear the error. */
		dmi_write(target, DMI_ABSTRACTCS, set_field(0, DMI_ABSTRACTCS_CMDERR,
					info->cmderr));
		return ERROR_FAIL;
	}

	return ERROR_OK;
}

static riscv_reg_t read_abstract_arg(struct target *target, unsigned index,
		unsigned size_bits)
{
	riscv_reg_t value = 0;
	uint32_t v;
	unsigned offset = index * size_bits / 32;
	switch (size_bits) {
		default:
			LOG_ERROR("Unsupported size: %d", size_bits);
			return ~0;
		case 64:
			dmi_read(target, &v, DMI_DATA0 + offset + 1);
			value |= ((uint64_t) v) << 32;
			/* falls through */
		case 32:
			dmi_read(target, &v, DMI_DATA0 + offset);
			value |= v;
	}
	return value;
}

static int write_abstract_arg(struct target *target, unsigned index,
		riscv_reg_t value, unsigned size_bits)
{
	unsigned offset = index * size_bits / 32;
	switch (size_bits) {
		default:
			LOG_ERROR("Unsupported size: %d", size_bits);
			return ERROR_FAIL;
		case 64:
			dmi_write(target, DMI_DATA0 + offset + 1, value >> 32);
			/* falls through */
		case 32:
			dmi_write(target, DMI_DATA0 + offset, value);
	}
	return ERROR_OK;
}

/**
 * @size in bits
 */
static uint32_t access_register_command(uint32_t number, unsigned size,
		uint32_t flags)
{
	uint32_t command = set_field(0, DMI_COMMAND_CMDTYPE, 0);
	switch (size) {
		case 32:
			command = set_field(command, AC_ACCESS_REGISTER_SIZE, 2);
			break;
		case 64:
			command = set_field(command, AC_ACCESS_REGISTER_SIZE, 3);
			break;
		default:
			assert(0);
	}

	if (number <= GDB_REGNO_XPR31) {
		command = set_field(command, AC_ACCESS_REGISTER_REGNO,
				0x1000 + number - GDB_REGNO_ZERO);
	} else if (number >= GDB_REGNO_FPR0 && number <= GDB_REGNO_FPR31) {
		command = set_field(command, AC_ACCESS_REGISTER_REGNO,
				0x1020 + number - GDB_REGNO_FPR0);
	} else if (number >= GDB_REGNO_CSR0 && number <= GDB_REGNO_CSR4095) {
		command = set_field(command, AC_ACCESS_REGISTER_REGNO,
				number - GDB_REGNO_CSR0);
	} else {
		assert(0);
	}

	command |= flags;

	return command;
}

static int register_read_abstract(struct target *target, uint64_t *value,
		uint32_t number, unsigned size)
{
	RISCV013_INFO(info);

	if (number >= GDB_REGNO_FPR0 && number <= GDB_REGNO_FPR31 &&
			!info->abstract_read_fpr_supported)
		return ERROR_FAIL;
	if (number >= GDB_REGNO_CSR0 && number <= GDB_REGNO_CSR4095 &&
			!info->abstract_read_csr_supported)
		return ERROR_FAIL;

	uint32_t command = access_register_command(number, size,
			AC_ACCESS_REGISTER_TRANSFER);

	int result = execute_abstract_command(target, command);
	if (result != ERROR_OK) {
		if (info->cmderr == CMDERR_NOT_SUPPORTED) {
			if (number >= GDB_REGNO_FPR0 && number <= GDB_REGNO_FPR31) {
				info->abstract_read_fpr_supported = false;
				LOG_INFO("Disabling abstract command reads from FPRs.");
			} else if (number >= GDB_REGNO_CSR0 && number <= GDB_REGNO_CSR4095) {
				info->abstract_read_csr_supported = false;
				LOG_INFO("Disabling abstract command reads from CSRs.");
			}
		}
		return result;
	}

	if (value)
		*value = read_abstract_arg(target, 0, size);

	return ERROR_OK;
}

static int register_write_abstract(struct target *target, uint32_t number,
		uint64_t value, unsigned size)
{
	RISCV013_INFO(info);

	if (number >= GDB_REGNO_FPR0 && number <= GDB_REGNO_FPR31 &&
			!info->abstract_write_fpr_supported)
		return ERROR_FAIL;
	if (number >= GDB_REGNO_CSR0 && number <= GDB_REGNO_CSR4095 &&
			!info->abstract_write_csr_supported)
		return ERROR_FAIL;

	uint32_t command = access_register_command(number, size,
			AC_ACCESS_REGISTER_TRANSFER |
			AC_ACCESS_REGISTER_WRITE);

	if (write_abstract_arg(target, 0, value, size) != ERROR_OK)
		return ERROR_FAIL;

	int result = execute_abstract_command(target, command);
	if (result != ERROR_OK) {
		if (info->cmderr == CMDERR_NOT_SUPPORTED) {
			if (number >= GDB_REGNO_FPR0 && number <= GDB_REGNO_FPR31) {
				info->abstract_write_fpr_supported = false;
				LOG_INFO("Disabling abstract command writes to FPRs.");
			} else if (number >= GDB_REGNO_CSR0 && number <= GDB_REGNO_CSR4095) {
				info->abstract_write_csr_supported = false;
				LOG_INFO("Disabling abstract command writes to CSRs.");
			}
		}
		return result;
	}

	return ERROR_OK;
}

static int examine_progbuf(struct target *target)
{
	riscv013_info_t *info = get_info(target);

	if (info->progbuf_writable != YNM_MAYBE)
		return ERROR_OK;

	/* Figure out if progbuf is writable. */

	if (info->progbufsize < 1) {
		info->progbuf_writable = YNM_NO;
		LOG_INFO("No program buffer present.");
		return ERROR_OK;
	}

	uint64_t s0;
	if (register_read(target, &s0, GDB_REGNO_S0) != ERROR_OK)
		return ERROR_FAIL;

	struct riscv_program program;
	riscv_program_init(&program, target);
	riscv_program_insert(&program, auipc(S0));
	if (riscv_program_exec(&program, target) != ERROR_OK)
		return ERROR_FAIL;

	if (register_read_direct(target, &info->progbuf_address, GDB_REGNO_S0) != ERROR_OK)
		return ERROR_FAIL;

	riscv_program_init(&program, target);
	riscv_program_insert(&program, sw(S0, S0, 0));
	int result = riscv_program_exec(&program, target);

	if (register_write_direct(target, GDB_REGNO_S0, s0) != ERROR_OK)
		return ERROR_FAIL;

	if (result != ERROR_OK) {
		/* This program might have failed if the program buffer is not
		 * writable. */
		info->progbuf_writable = YNM_NO;
		return ERROR_OK;
	}

	uint32_t written;
	if (dmi_read(target, &written, DMI_PROGBUF0) != ERROR_OK)
		return ERROR_FAIL;
	if (written == (uint32_t) info->progbuf_address) {
		LOG_INFO("progbuf is writable at 0x%" PRIx64,
				info->progbuf_address);
		info->progbuf_writable = YNM_YES;

	} else {
		LOG_INFO("progbuf is not writeable at 0x%" PRIx64,
				info->progbuf_address);
		info->progbuf_writable = YNM_NO;
	}

	return ERROR_OK;
}

typedef enum {
	SPACE_DMI_DATA,
	SPACE_DMI_PROGBUF,
	SPACE_DMI_RAM
} memory_space_t;

typedef struct {
	/* How can the debugger access this memory? */
	memory_space_t memory_space;
	/* Memory address to access the scratch memory from the hart. */
	riscv_addr_t hart_address;
	/* Memory address to access the scratch memory from the debugger. */
	riscv_addr_t debug_address;
} scratch_mem_t;

/**
 * Find some scratch memory to be used with the given program.
 */
static int scratch_find(struct target *target,
		scratch_mem_t *scratch,
		struct riscv_program *program,
		unsigned size_bytes)
{
	riscv013_info_t *info = get_info(target);

	riscv_addr_t alignment = 1;
	while (alignment < size_bytes)
		alignment *= 2;

	if (info->dataaccess == 1) {
		/* Sign extend dataaddr. */
		scratch->hart_address = info->dataaddr;
		if (info->dataaddr & (1<<11))
			scratch->hart_address |= 0xfffffffffffff000ULL;
		/* Align. */
		scratch->hart_address = (scratch->hart_address + alignment - 1) & ~(alignment - 1);

		if ((size_bytes + scratch->hart_address - info->dataaddr + 3) / 4 >=
				info->datasize) {
			scratch->memory_space = SPACE_DMI_DATA;
			scratch->debug_address = (scratch->hart_address - info->dataaddr) / 4;
			return ERROR_OK;
		}
	}

	if (examine_progbuf(target) != ERROR_OK)
		return ERROR_FAIL;

	/* Allow for ebreak at the end of the program. */
	unsigned program_size = (program->instruction_count + 1) * 4;
	scratch->hart_address = (info->progbuf_address + program_size + alignment - 1) &
		~(alignment - 1);
	if ((size_bytes + scratch->hart_address - info->progbuf_address + 3) / 4 >=
			info->progbufsize) {
		scratch->memory_space = SPACE_DMI_PROGBUF;
		scratch->debug_address = (scratch->hart_address - info->progbuf_address) / 4;
		return ERROR_OK;
	}

	if (riscv_use_scratch_ram) {
		scratch->hart_address = (riscv_scratch_ram_address + alignment - 1) &
			~(alignment - 1);
		scratch->memory_space = SPACE_DMI_RAM;
		scratch->debug_address = scratch->hart_address;
		return ERROR_OK;
	}

	LOG_ERROR("Couldn't find %d bytes of scratch RAM to use. Please configure "
			"an address with 'riscv set_scratch_ram'.", size_bytes);
	return ERROR_FAIL;
}

static int scratch_read64(struct target *target, scratch_mem_t *scratch,
		uint64_t *value)
{
	uint32_t v;
	switch (scratch->memory_space) {
		case SPACE_DMI_DATA:
			if (dmi_read(target, &v, DMI_DATA0 + scratch->debug_address) != ERROR_OK)
				return ERROR_FAIL;
			*value = v;
			if (dmi_read(target, &v, DMI_DATA1 + scratch->debug_address) != ERROR_OK)
				return ERROR_FAIL;
			*value |= ((uint64_t) v) << 32;
			break;
		case SPACE_DMI_PROGBUF:
			if (dmi_read(target, &v, DMI_PROGBUF0 + scratch->debug_address) != ERROR_OK)
				return ERROR_FAIL;
			*value = v;
			if (dmi_read(target, &v, DMI_PROGBUF1 + scratch->debug_address) != ERROR_OK)
				return ERROR_FAIL;
			*value |= ((uint64_t) v) << 32;
			break;
		case SPACE_DMI_RAM:
			{
				uint8_t buffer[8];
				if (read_memory(target, scratch->debug_address, 4, 2, buffer) != ERROR_OK)
					return ERROR_FAIL;
				*value = buffer[0] |
					(((uint64_t) buffer[1]) << 8) |
					(((uint64_t) buffer[2]) << 16) |
					(((uint64_t) buffer[3]) << 24) |
					(((uint64_t) buffer[4]) << 32) |
					(((uint64_t) buffer[5]) << 40) |
					(((uint64_t) buffer[6]) << 48) |
					(((uint64_t) buffer[7]) << 56);
			}
			break;
	}
	return ERROR_OK;
}

static int scratch_write64(struct target *target, scratch_mem_t *scratch,
		uint64_t value)
{
	switch (scratch->memory_space) {
		case SPACE_DMI_DATA:
			dmi_write(target, DMI_DATA0 + scratch->debug_address, value);
			dmi_write(target, DMI_DATA1 + scratch->debug_address, value >> 32);
			break;
		case SPACE_DMI_PROGBUF:
			dmi_write(target, DMI_PROGBUF0 + scratch->debug_address, value);
			dmi_write(target, DMI_PROGBUF1 + scratch->debug_address, value >> 32);
			break;
		case SPACE_DMI_RAM:
			{
				uint8_t buffer[8] = {
					value,
					value >> 8,
					value >> 16,
					value >> 24,
					value >> 32,
					value >> 40,
					value >> 48,
					value >> 56
				};
				if (write_memory(target, scratch->debug_address, 4, 2, buffer) != ERROR_OK)
					return ERROR_FAIL;
			}
			break;
	}
	return ERROR_OK;
}

/** Return register size in bits. */
static unsigned register_size(struct target *target, unsigned number)
{
	/* If reg_cache hasn't been initialized yet, make a guess. We need this for
	 * when this function is called during examine(). */
	if (target->reg_cache)
		return target->reg_cache->reg_list[number].size;
	else
		return riscv_xlen(target);
}

static int register_write_direct(struct target *target, unsigned number,
		uint64_t value)
{
	RISCV013_INFO(info);
	RISCV_INFO(r);

	LOG_DEBUG("[%d] reg[0x%x] <- 0x%" PRIx64, riscv_current_hartid(target),
			number, value);

	int result = register_write_abstract(target, number, value,
			register_size(target, number));
	if (result == ERROR_OK && target->reg_cache) {
		struct reg *reg = &target->reg_cache->reg_list[number];
		buf_set_u64(reg->value, 0, reg->size, value);
		reg->valid = true;
	}
	if (result == ERROR_OK || info->progbufsize + r->impebreak < 2 ||
			!riscv_is_halted(target))
		return result;

	struct riscv_program program;
	riscv_program_init(&program, target);

	uint64_t s0;
	if (register_read(target, &s0, GDB_REGNO_S0) != ERROR_OK)
		return ERROR_FAIL;

	if (number >= GDB_REGNO_FPR0 && number <= GDB_REGNO_FPR31 &&
			riscv_supports_extension(target, riscv_current_hartid(target), 'D') &&
			riscv_xlen(target) < 64) {
		/* There are no instructions to move all the bits from a register, so
		 * we need to use some scratch RAM. */
		riscv_program_insert(&program, fld(number - GDB_REGNO_FPR0, S0, 0));

		scratch_mem_t scratch;
		if (scratch_find(target, &scratch, &program, 8) != ERROR_OK)
			return ERROR_FAIL;

		if (register_write_direct(target, GDB_REGNO_S0, scratch.hart_address)
				!= ERROR_OK)
			return ERROR_FAIL;

		if (scratch_write64(target, &scratch, value) != ERROR_OK)
			return ERROR_FAIL;

	} else {
		if (register_write_direct(target, GDB_REGNO_S0, value) != ERROR_OK)
			return ERROR_FAIL;

		if (number >= GDB_REGNO_FPR0 && number <= GDB_REGNO_FPR31) {
			if (riscv_supports_extension(target, riscv_current_hartid(target), 'D'))
				riscv_program_insert(&program, fmv_d_x(number - GDB_REGNO_FPR0, S0));
			else
				riscv_program_insert(&program, fmv_w_x(number - GDB_REGNO_FPR0, S0));
		} else if (number >= GDB_REGNO_CSR0 && number <= GDB_REGNO_CSR4095) {
			riscv_program_csrw(&program, S0, number);
		} else {
			LOG_ERROR("Unsupported register (enum gdb_regno)(%d)", number);
			return ERROR_FAIL;
		}
	}

	int exec_out = riscv_program_exec(&program, target);
	/* Don't message on error. Probably the register doesn't exist. */
	if (exec_out == ERROR_OK && target->reg_cache) {
		struct reg *reg = &target->reg_cache->reg_list[number];
		buf_set_u64(reg->value, 0, reg->size, value);
		reg->valid = true;
	}

	/* Restore S0. */
	if (register_write_direct(target, GDB_REGNO_S0, s0) != ERROR_OK)
		return ERROR_FAIL;

	return exec_out;
}

/** Return the cached value, or read from the target if necessary. */
static int register_read(struct target *target, uint64_t *value, uint32_t number)
{
	if (number == GDB_REGNO_ZERO) {
		*value = 0;
		return ERROR_OK;
	}
	if (target->reg_cache &&
			(number <= GDB_REGNO_XPR31 ||
			 (number >= GDB_REGNO_FPR0 && number <= GDB_REGNO_FPR31))) {
		/* Only check the cache for registers that we know won't spontaneously
		 * change. */
		struct reg *reg = &target->reg_cache->reg_list[number];
		if (reg && reg->valid) {
			*value = buf_get_u64(reg->value, 0, reg->size);
			return ERROR_OK;
		}
	}
	int result = register_read_direct(target, value, number);
	if (result != ERROR_OK)
		return ERROR_FAIL;
	if (target->reg_cache) {
		struct reg *reg = &target->reg_cache->reg_list[number];
		buf_set_u64(reg->value, 0, reg->size, *value);
		reg->valid = true;
	}
	return ERROR_OK;
}

/** Actually read registers from the target right now. */
static int register_read_direct(struct target *target, uint64_t *value, uint32_t number)
{
	RISCV013_INFO(info);
	RISCV_INFO(r);

	int result = register_read_abstract(target, value, number,
			register_size(target, number));

	if (result != ERROR_OK &&
			info->progbufsize + r->impebreak >= 2 &&
			number > GDB_REGNO_XPR31) {
		struct riscv_program program;
		riscv_program_init(&program, target);

		scratch_mem_t scratch;
		bool use_scratch = false;

		uint64_t s0;
		if (register_read(target, &s0, GDB_REGNO_S0) != ERROR_OK)
			return ERROR_FAIL;

		/* Write program to move data into s0. */

		uint64_t mstatus;
		if (number >= GDB_REGNO_FPR0 && number <= GDB_REGNO_FPR31) {
			if (register_read(target, &mstatus, GDB_REGNO_MSTATUS) != ERROR_OK)
				return ERROR_FAIL;
			if ((mstatus & MSTATUS_FS) == 0)
				if (register_write_direct(target, GDB_REGNO_MSTATUS,
							set_field(mstatus, MSTATUS_FS, 1)) != ERROR_OK)
					return ERROR_FAIL;

			if (riscv_supports_extension(target, riscv_current_hartid(target), 'D')
					&& riscv_xlen(target) < 64) {
				/* There are no instructions to move all the bits from a
				 * register, so we need to use some scratch RAM. */
				riscv_program_insert(&program, fsd(number - GDB_REGNO_FPR0, S0,
							0));

				if (scratch_find(target, &scratch, &program, 8) != ERROR_OK)
					return ERROR_FAIL;
				use_scratch = true;

				if (register_write_direct(target, GDB_REGNO_S0,
							scratch.hart_address) != ERROR_OK)
					return ERROR_FAIL;
			} else if (riscv_supports_extension(target,
						riscv_current_hartid(target), 'D')) {
				riscv_program_insert(&program, fmv_x_d(S0, number - GDB_REGNO_FPR0));
			} else {
				riscv_program_insert(&program, fmv_x_w(S0, number - GDB_REGNO_FPR0));
			}
		} else if (number >= GDB_REGNO_CSR0 && number <= GDB_REGNO_CSR4095) {
			riscv_program_csrr(&program, S0, number);
		} else {
			LOG_ERROR("Unsupported register (enum gdb_regno)(%d)", number);
			return ERROR_FAIL;
		}

		/* Execute program. */
		result = riscv_program_exec(&program, target);
		/* Don't message on error. Probably the register doesn't exist. */

		if (use_scratch) {
			if (scratch_read64(target, &scratch, value) != ERROR_OK)
				return ERROR_FAIL;
		} else {
			/* Read S0 */
			if (register_read_direct(target, value, GDB_REGNO_S0) != ERROR_OK)
				return ERROR_FAIL;
		}

		if (number >= GDB_REGNO_FPR0 && number <= GDB_REGNO_FPR31 &&
				(mstatus & MSTATUS_FS) == 0)
			if (register_write_direct(target, GDB_REGNO_MSTATUS, mstatus) != ERROR_OK)
				return ERROR_FAIL;

		/* Restore S0. */
		if (register_write_direct(target, GDB_REGNO_S0, s0) != ERROR_OK)
			return ERROR_FAIL;
	}

	if (result == ERROR_OK) {
		LOG_DEBUG("[%d] reg[0x%x] = 0x%" PRIx64, riscv_current_hartid(target),
				number, *value);
	}

	return result;
}

int wait_for_authbusy(struct target *target, uint32_t *dmstatus)
{
	time_t start = time(NULL);
	while (1) {
		uint32_t value;
		if (dmstatus_read(target, &value, false) != ERROR_OK)
			return ERROR_FAIL;
		if (dmstatus)
			*dmstatus = value;
		if (!get_field(value, DMI_DMSTATUS_AUTHBUSY))
			break;
		if (time(NULL) - start > riscv_command_timeout_sec) {
			LOG_ERROR("Timed out after %ds waiting for authbusy to go low (dmstatus=0x%x). "
					"Increase the timeout with riscv set_command_timeout_sec.",
					riscv_command_timeout_sec,
					value);
			return ERROR_FAIL;
		}
	}

	return ERROR_OK;
}

/*** OpenOCD target functions. ***/

static void deinit_target(struct target *target)
{
	LOG_DEBUG("riscv_deinit_target()");
	riscv_info_t *info = (riscv_info_t *) target->arch_info;
	free(info->version_specific);
	info->version_specific = NULL;
}

static int examine(struct target *target)
{
	/* Don't need to select dbus, since the first thing we do is read dtmcontrol. */

	uint32_t dtmcontrol = dtmcontrol_scan(target, 0);
	LOG_DEBUG("dtmcontrol=0x%x", dtmcontrol);
	LOG_DEBUG("  dmireset=%d", get_field(dtmcontrol, DTM_DTMCS_DMIRESET));
	LOG_DEBUG("  idle=%d", get_field(dtmcontrol, DTM_DTMCS_IDLE));
	LOG_DEBUG("  dmistat=%d", get_field(dtmcontrol, DTM_DTMCS_DMISTAT));
	LOG_DEBUG("  abits=%d", get_field(dtmcontrol, DTM_DTMCS_ABITS));
	LOG_DEBUG("  version=%d", get_field(dtmcontrol, DTM_DTMCS_VERSION));
	if (dtmcontrol == 0) {
		LOG_ERROR("dtmcontrol is 0. Check JTAG connectivity/board power.");
		return ERROR_FAIL;
	}
	if (get_field(dtmcontrol, DTM_DTMCS_VERSION) != 1) {
		LOG_ERROR("Unsupported DTM version %d. (dtmcontrol=0x%x)",
				get_field(dtmcontrol, DTM_DTMCS_VERSION), dtmcontrol);
		return ERROR_FAIL;
	}

	riscv013_info_t *info = get_info(target);
	info->abits = get_field(dtmcontrol, DTM_DTMCS_ABITS);
	info->dtmcontrol_idle = get_field(dtmcontrol, DTM_DTMCS_IDLE);

	uint32_t dmstatus;
	if (dmstatus_read(target, &dmstatus, false) != ERROR_OK)
		return ERROR_FAIL;
	LOG_DEBUG("dmstatus:  0x%08x", dmstatus);
	if (get_field(dmstatus, DMI_DMSTATUS_VERSION) != 2) {
		LOG_ERROR("OpenOCD only supports Debug Module version 2, not %d "
				"(dmstatus=0x%x)", get_field(dmstatus, DMI_DMSTATUS_VERSION), dmstatus);
		return ERROR_FAIL;
	}

	/* Reset the Debug Module. */
	dm013_info_t *dm = get_dm(target);
	if (!dm->was_reset) {
		dmi_write(target, DMI_DMCONTROL, 0);
		dmi_write(target, DMI_DMCONTROL, DMI_DMCONTROL_DMACTIVE);
		dm->was_reset = true;
	}

	uint32_t max_hartsel_mask = ((1L<<10)-1) << DMI_DMCONTROL_HARTSEL_OFFSET;
	dmi_write(target, DMI_DMCONTROL, max_hartsel_mask | DMI_DMCONTROL_DMACTIVE);
	uint32_t dmcontrol;
	if (dmi_read(target, &dmcontrol, DMI_DMCONTROL) != ERROR_OK)
		return ERROR_FAIL;

	if (!get_field(dmcontrol, DMI_DMCONTROL_DMACTIVE)) {
		LOG_ERROR("Debug Module did not become active. dmcontrol=0x%x",
				dmcontrol);
		return ERROR_FAIL;
	}

	uint32_t hartsel = get_field(dmcontrol, max_hartsel_mask);
	info->hartsellen = 0;
	while (hartsel & 1) {
		info->hartsellen++;
		hartsel >>= 1;
	}
	LOG_DEBUG("hartsellen=%d", info->hartsellen);

	uint32_t hartinfo;
	if (dmi_read(target, &hartinfo, DMI_HARTINFO) != ERROR_OK)
		return ERROR_FAIL;

	info->datasize = get_field(hartinfo, DMI_HARTINFO_DATASIZE);
	info->dataaccess = get_field(hartinfo, DMI_HARTINFO_DATAACCESS);
	info->dataaddr = get_field(hartinfo, DMI_HARTINFO_DATAADDR);

	if (!get_field(dmstatus, DMI_DMSTATUS_AUTHENTICATED)) {
		LOG_ERROR("Debugger is not authenticated to target Debug Module. "
				"(dmstatus=0x%x). Use `riscv authdata_read` and "
				"`riscv authdata_write` commands to authenticate.", dmstatus);
		/* If we return ERROR_FAIL here, then in a multicore setup the next
		 * core won't be examined, which means we won't set up the
		 * authentication commands for them, which means the config script
		 * needs to be a lot more complex. */
		return ERROR_OK;
	}

	if (dmi_read(target, &info->sbcs, DMI_SBCS) != ERROR_OK)
		return ERROR_FAIL;

	/* Check that abstract data registers are accessible. */
	uint32_t abstractcs;
	if (dmi_read(target, &abstractcs, DMI_ABSTRACTCS) != ERROR_OK)
		return ERROR_FAIL;
	info->datacount = get_field(abstractcs, DMI_ABSTRACTCS_DATACOUNT);
	info->progbufsize = get_field(abstractcs, DMI_ABSTRACTCS_PROGBUFSIZE);

	LOG_INFO("datacount=%d progbufsize=%d", info->datacount, info->progbufsize);

	RISCV_INFO(r);
	r->impebreak = get_field(dmstatus, DMI_DMSTATUS_IMPEBREAK);

	if (info->progbufsize + r->impebreak < 2) {
		LOG_WARNING("We won't be able to execute fence instructions on this "
				"target. Memory may not always appear consistent. "
				"(progbufsize=%d, impebreak=%d)", info->progbufsize,
				r->impebreak);
	}

	/* Before doing anything else we must first enumerate the harts. */

	/* Don't call any riscv_* functions until after we've counted the number of
	 * cores and initialized registers. */
	for (int i = 0; i < MIN(RISCV_MAX_HARTS, 1 << info->hartsellen); ++i) {
		if (!riscv_rtos_enabled(target) && i != target->coreid)
			continue;

		r->current_hartid = i;
		if (riscv013_select_current_hart(target) != ERROR_OK)
			return ERROR_FAIL;

		uint32_t s;
		if (dmstatus_read(target, &s, true) != ERROR_OK)
			return ERROR_FAIL;
		if (get_field(s, DMI_DMSTATUS_ANYNONEXISTENT))
			break;
		r->hart_count = i + 1;

		if (get_field(s, DMI_DMSTATUS_ANYHAVERESET))
			dmi_write(target, DMI_DMCONTROL,
					set_field(DMI_DMCONTROL_DMACTIVE | DMI_DMCONTROL_ACKHAVERESET,
						hartsel_mask(target), i));

		if (!riscv_is_halted(target)) {
			if (riscv013_halt_current_hart(target) != ERROR_OK) {
				LOG_ERROR("Fatal: Hart %d failed to halt during examine()", i);
				return ERROR_FAIL;
			}
		}

		/* Without knowing anything else we can at least mess with the
		 * program buffer. */
		r->debug_buffer_size[i] = info->progbufsize;

		int result = register_read_abstract(target, NULL, GDB_REGNO_S0, 64);
		if (result == ERROR_OK)
			r->xlen[i] = 64;
		else
			r->xlen[i] = 32;

		if (register_read(target, &r->misa[i], GDB_REGNO_MISA)) {
			LOG_ERROR("Fatal: Failed to read MISA from hart %d.", i);
			return ERROR_FAIL;
		}

		/* Now init registers based on what we discovered. */
		if (riscv_init_registers(target) != ERROR_OK)
			return ERROR_FAIL;

		/* Display this as early as possible to help people who are using
		 * really slow simulators. */
		LOG_DEBUG(" hart %d: XLEN=%d, misa=0x%" PRIx64, i, r->xlen[i],
				r->misa[i]);
	}

	LOG_DEBUG("Enumerated %d harts", r->hart_count);

	if (r->hart_count == 0) {
		LOG_ERROR("No harts found!");
		return ERROR_FAIL;
	}

	/* Then we check the number of triggers availiable to each hart. */
	riscv_enumerate_triggers(target);

	/* Resumes all the harts, so the debugger can later pause them. */
	/* TODO: Only do this if the harts were halted to start with. */
	riscv_resume_all_harts(target);
	target->state = TARGET_RUNNING;

	target_set_examined(target);

	if (target->rtos)
		riscv_update_threads(target->rtos);

	/* Some regression suites rely on seeing 'Examined RISC-V core' to know
	 * when they can connect with gdb/telnet.
	 * We will need to update those suites if we want to change that text. */
	LOG_INFO("Examined RISC-V core; found %d harts",
			riscv_count_harts(target));
	for (int i = 0; i < riscv_count_harts(target); ++i) {
		if (riscv_hart_enabled(target, i)) {
			LOG_INFO(" hart %d: XLEN=%d, misa=0x%" PRIx64 ", %d triggers", i,
					r->xlen[i], r->misa[i], r->trigger_count[i]);
		} else {
			LOG_INFO(" hart %d: currently disabled", i);
		}
	}
	return ERROR_OK;
}

int riscv013_authdata_read(struct target *target, uint32_t *value)
{
	if (wait_for_authbusy(target, NULL) != ERROR_OK)
		return ERROR_FAIL;

	return dmi_read(target, value, DMI_AUTHDATA);
}

int riscv013_authdata_write(struct target *target, uint32_t value)
{
	uint32_t before, after;
	if (wait_for_authbusy(target, &before) != ERROR_OK)
		return ERROR_FAIL;

	dmi_write(target, DMI_AUTHDATA, value);

	if (wait_for_authbusy(target, &after) != ERROR_OK)
		return ERROR_FAIL;

	if (!get_field(before, DMI_DMSTATUS_AUTHENTICATED) &&
			get_field(after, DMI_DMSTATUS_AUTHENTICATED)) {
		LOG_INFO("authdata_write resulted in successful authentication");
		int result = ERROR_OK;
		dm013_info_t *dm = get_dm(target);
		target_list_t *entry;
		list_for_each_entry(entry, &dm->target_list, list) {
			if (examine(entry->target) != ERROR_OK)
				result = ERROR_FAIL;
		}
		return result;
	}

	return ERROR_OK;
}

static int init_target(struct command_context *cmd_ctx,
		struct target *target)
{
	LOG_DEBUG("init");
	riscv_info_t *generic_info = (riscv_info_t *) target->arch_info;

	generic_info->get_register = &riscv013_get_register;
	generic_info->set_register = &riscv013_set_register;
	generic_info->select_current_hart = &riscv013_select_current_hart;
	generic_info->is_halted = &riscv013_is_halted;
	generic_info->halt_current_hart = &riscv013_halt_current_hart;
	generic_info->resume_current_hart = &riscv013_resume_current_hart;
	generic_info->step_current_hart = &riscv013_step_current_hart;
	generic_info->on_halt = &riscv013_on_halt;
	generic_info->on_resume = &riscv013_on_resume;
	generic_info->on_step = &riscv013_on_step;
	generic_info->halt_reason = &riscv013_halt_reason;
	generic_info->read_debug_buffer = &riscv013_read_debug_buffer;
	generic_info->write_debug_buffer = &riscv013_write_debug_buffer;
	generic_info->execute_debug_buffer = &riscv013_execute_debug_buffer;
	generic_info->fill_dmi_write_u64 = &riscv013_fill_dmi_write_u64;
	generic_info->fill_dmi_read_u64 = &riscv013_fill_dmi_read_u64;
	generic_info->fill_dmi_nop_u64 = &riscv013_fill_dmi_nop_u64;
	generic_info->dmi_write_u64_bits = &riscv013_dmi_write_u64_bits;
	generic_info->authdata_read = &riscv013_authdata_read;
	generic_info->authdata_write = &riscv013_authdata_write;
	generic_info->dmi_read = &dmi_read;
	generic_info->dmi_write = &dmi_write;
	generic_info->version_specific = calloc(1, sizeof(riscv013_info_t));
	if (!generic_info->version_specific)
		return ERROR_FAIL;
	riscv013_info_t *info = get_info(target);

	info->progbufsize = -1;

	info->dmi_busy_delay = 0;
	info->bus_master_read_delay = 0;
	info->bus_master_write_delay = 0;
	info->ac_busy_delay = 0;

	/* Assume all these abstract commands are supported until we learn
	 * otherwise.
	 * TODO: The spec allows eg. one CSR to be able to be accessed abstractly
	 * while another one isn't. We don't track that this closely here, but in
	 * the future we probably should. */
	info->abstract_read_csr_supported = true;
	info->abstract_write_csr_supported = true;
	info->abstract_read_fpr_supported = true;
	info->abstract_write_fpr_supported = true;

	return ERROR_OK;
}

static int assert_reset(struct target *target)
{
	RISCV_INFO(r);

	select_dmi(target);

	uint32_t control_base = set_field(0, DMI_DMCONTROL_DMACTIVE, 1);

	if (target->rtos) {
		/* There's only one target, and OpenOCD thinks each hart is a thread.
		 * We must reset them all. */

		/* TODO: Try to use hasel in dmcontrol */

		/* Set haltreq for each hart. */
		uint32_t control = control_base;
		for (int i = 0; i < riscv_count_harts(target); ++i) {
			if (!riscv_hart_enabled(target, i))
				continue;

			control = set_field(control_base, hartsel_mask(target), i);
			control = set_field(control, DMI_DMCONTROL_HALTREQ,
					target->reset_halt ? 1 : 0);
			dmi_write(target, DMI_DMCONTROL, control);
		}
		/* Assert ndmreset */
		control = set_field(control, DMI_DMCONTROL_NDMRESET, 1);
		dmi_write(target, DMI_DMCONTROL, control);

	} else {
		/* Reset just this hart. */
		uint32_t control = set_field(control_base, hartsel_mask(target),
				r->current_hartid);
		control = set_field(control, DMI_DMCONTROL_HALTREQ,
				target->reset_halt ? 1 : 0);
		control = set_field(control, DMI_DMCONTROL_NDMRESET, 1);
		dmi_write(target, DMI_DMCONTROL, control);
	}

	target->state = TARGET_RESET;

	return ERROR_OK;
}

static int deassert_reset(struct target *target)
{
	RISCV_INFO(r);
	RISCV013_INFO(info);
	select_dmi(target);

	/* Clear the reset, but make sure haltreq is still set */
	uint32_t control = 0;
	control = set_field(control, DMI_DMCONTROL_HALTREQ, target->reset_halt ? 1 : 0);
	control = set_field(control, DMI_DMCONTROL_DMACTIVE, 1);
	dmi_write(target, DMI_DMCONTROL,
			set_field(control, hartsel_mask(target), r->current_hartid));

	uint32_t dmstatus;
	int dmi_busy_delay = info->dmi_busy_delay;
	time_t start = time(NULL);

	for (int i = 0; i < riscv_count_harts(target); ++i) {
		int index = i;
		if (target->rtos) {
			if (!riscv_hart_enabled(target, index))
				continue;
			dmi_write(target, DMI_DMCONTROL,
					set_field(control, hartsel_mask(target), index));
		} else {
			index = r->current_hartid;
		}

		char *operation;
		uint32_t expected_field;
		uint32_t unexpected_field;
		if (target->reset_halt) {
			operation = "halt";
			expected_field = DMI_DMSTATUS_ALLHALTED;
			unexpected_field = DMI_DMSTATUS_ANYRUNNING;
		} else {
			operation = "run";
			expected_field = DMI_DMSTATUS_ALLRUNNING;
			unexpected_field = DMI_DMSTATUS_ANYHALTED;
		}
		LOG_DEBUG("Waiting for hart %d to %s out of reset.", index, operation);
		while (1) {
			int result = dmstatus_read_timeout(target, &dmstatus, true,
					riscv_reset_timeout_sec);
			if (result == ERROR_TIMEOUT_REACHED)
				LOG_ERROR("Hart %d didn't complete a DMI read coming out of "
						"reset in %ds; Increase the timeout with riscv "
						"set_reset_timeout_sec.",
						index, riscv_reset_timeout_sec);
			if (result != ERROR_OK)
				return result;
			if (get_field(dmstatus, unexpected_field)) {
				LOG_ERROR("Unexpected hart %d status during reset. dmstatus=0x%x",
						index, dmstatus);
				return ERROR_FAIL;
			}
			if (get_field(dmstatus, expected_field))
				break;
			if (time(NULL) - start > riscv_reset_timeout_sec) {
				LOG_ERROR("Hart %d didn't %s coming out of reset in %ds; "
						"dmstatus=0x%x; "
						"Increase the timeout with riscv set_reset_timeout_sec.",
						index, operation, riscv_reset_timeout_sec, dmstatus);
				return ERROR_FAIL;
			}
		}
		target->state = TARGET_HALTED;

		if (get_field(dmstatus, DMI_DMSTATUS_ALLHAVERESET)) {
			/* Ack reset. */
			dmi_write(target, DMI_DMCONTROL,
					set_field(control, hartsel_mask(target), index) |
					DMI_DMCONTROL_ACKHAVERESET);
		}

		if (!target->rtos)
			break;
	}
	info->dmi_busy_delay = dmi_busy_delay;
	return ERROR_OK;
}

/**
 * @size in bytes
 */
static void write_to_buf(uint8_t *buffer, uint64_t value, unsigned size)
{
	switch (size) {
		case 8:
			buffer[7] = value >> 56;
			buffer[6] = value >> 48;
			buffer[5] = value >> 40;
			buffer[4] = value >> 32;
			/* falls through */
		case 4:
			buffer[3] = value >> 24;
			buffer[2] = value >> 16;
			/* falls through */
		case 2:
			buffer[1] = value >> 8;
			/* falls through */
		case 1:
			buffer[0] = value;
			break;
		default:
			assert(false);
	}
}

static int execute_fence(struct target *target)
{
	struct riscv_program program;
	riscv_program_init(&program, target);
	riscv_program_fence(&program);
	int result = riscv_program_exec(&program, target);
	if (result != ERROR_OK)
		LOG_ERROR("Unable to execute fence");
	return result;
}

static void log_memory_access(target_addr_t address, uint64_t value,
		unsigned size_bytes, bool read)
{
	if (debug_level < LOG_LVL_DEBUG)
		return;

	char fmt[80];
	sprintf(fmt, "M[0x%" TARGET_PRIxADDR "] %ss 0x%%0%d" PRIx64,
			address, read ? "read" : "write", size_bytes * 2);
	value &= (((uint64_t) 0x1) << (size_bytes * 8)) - 1;
	LOG_DEBUG(fmt, value);
}

/* Read the relevant sbdata regs depending on size, and put the results into
 * buffer. */
static int read_memory_bus_word(struct target *target, target_addr_t address,
		uint32_t size, uint8_t *buffer)
{
	uint32_t value;
	if (size > 12) {
		if (dmi_read(target, &value, DMI_SBDATA3) != ERROR_OK)
			return ERROR_FAIL;
		write_to_buf(buffer + 12, value, 4);
		log_memory_access(address + 12, value, 4, true);
	}
	if (size > 8) {
		if (dmi_read(target, &value, DMI_SBDATA2) != ERROR_OK)
			return ERROR_FAIL;
		write_to_buf(buffer + 8, value, 4);
		log_memory_access(address + 8, value, 4, true);
	}
	if (size > 4) {
		if (dmi_read(target, &value, DMI_SBDATA1) != ERROR_OK)
			return ERROR_FAIL;
		write_to_buf(buffer + 4, value, 4);
		log_memory_access(address + 4, value, 4, true);
	}
	if (dmi_read(target, &value, DMI_SBDATA0) != ERROR_OK)
		return ERROR_FAIL;
	write_to_buf(buffer, value, MIN(size, 4));
	log_memory_access(address, value, MIN(size, 4), true);
	return ERROR_OK;
}

static uint32_t sb_sbaccess(unsigned size_bytes)
{
	switch (size_bytes) {
		case 1:
			return set_field(0, DMI_SBCS_SBACCESS, 0);
		case 2:
			return set_field(0, DMI_SBCS_SBACCESS, 1);
		case 4:
			return set_field(0, DMI_SBCS_SBACCESS, 2);
		case 8:
			return set_field(0, DMI_SBCS_SBACCESS, 3);
		case 16:
			return set_field(0, DMI_SBCS_SBACCESS, 4);
	}
	assert(0);
	return 0;	/* Make mingw happy. */
}

static target_addr_t sb_read_address(struct target *target)
{
	RISCV013_INFO(info);
	unsigned sbasize = get_field(info->sbcs, DMI_SBCS_SBASIZE);
	target_addr_t address = 0;
	uint32_t v;
	if (sbasize > 32) {
#if BUILD_TARGET64
		dmi_read(target, &v, DMI_SBADDRESS1);
		address |= v;
		address <<= 32;
#endif
	}
	dmi_read(target, &v, DMI_SBADDRESS0);
	address |= v;
	return address;
}

static int sb_write_address(struct target *target, target_addr_t address)
{
	RISCV013_INFO(info);
	unsigned sbasize = get_field(info->sbcs, DMI_SBCS_SBASIZE);
	/* There currently is no support for >64-bit addresses in OpenOCD. */
	if (sbasize > 96)
		dmi_write(target, DMI_SBADDRESS3, 0);
	if (sbasize > 64)
		dmi_write(target, DMI_SBADDRESS2, 0);
	if (sbasize > 32)
#if BUILD_TARGET64
		dmi_write(target, DMI_SBADDRESS1, address >> 32);
#else
		dmi_write(target, DMI_SBADDRESS1, 0);
#endif
	return dmi_write(target, DMI_SBADDRESS0, address);
}

static int read_sbcs_nonbusy(struct target *target, uint32_t *sbcs)
{
	time_t start = time(NULL);
	while (1) {
		if (dmi_read(target, sbcs, DMI_SBCS) != ERROR_OK)
			return ERROR_FAIL;
		if (!get_field(*sbcs, DMI_SBCS_SBBUSY))
			return ERROR_OK;
		if (time(NULL) - start > riscv_command_timeout_sec) {
			LOG_ERROR("Timed out after %ds waiting for sbbusy to go low (sbcs=0x%x). "
					"Increase the timeout with riscv set_command_timeout_sec.",
					riscv_command_timeout_sec, *sbcs);
			return ERROR_FAIL;
		}
	}
}

static int read_memory_bus_v0(struct target *target, target_addr_t address,
		uint32_t size, uint32_t count, uint8_t *buffer)
{
	LOG_DEBUG("System Bus Access: size: %d\tcount:%d\tstart address: 0x%08"
			TARGET_PRIxADDR, size, count, address);
	uint8_t *t_buffer = buffer;
	riscv_addr_t cur_addr = address;
	riscv_addr_t fin_addr = address + (count * size);
	uint32_t access = 0;

	const int DMI_SBCS_SBSINGLEREAD_OFFSET = 20;
	const uint32_t DMI_SBCS_SBSINGLEREAD = (0x1U << DMI_SBCS_SBSINGLEREAD_OFFSET);

	const int DMI_SBCS_SBAUTOREAD_OFFSET = 15;
	const uint32_t DMI_SBCS_SBAUTOREAD = (0x1U << DMI_SBCS_SBAUTOREAD_OFFSET);

	/* ww favorise one off reading if there is an issue */
	if (count == 1) {
		for (uint32_t i = 0; i < count; i++) {
			if (dmi_read(target, &access, DMI_SBCS) != ERROR_OK)
				return ERROR_FAIL;
			dmi_write(target, DMI_SBADDRESS0, cur_addr);
			/* size/2 matching the bit access of the spec 0.13 */
			access = set_field(access, DMI_SBCS_SBACCESS, size/2);
			access = set_field(access, DMI_SBCS_SBSINGLEREAD, 1);
			LOG_DEBUG("\r\nread_memory: sab: access:  0x%08x", access);
			dmi_write(target, DMI_SBCS, access);
			/* 3) read */
			uint32_t value;
			if (dmi_read(target, &value, DMI_SBDATA0) != ERROR_OK)
				return ERROR_FAIL;
			LOG_DEBUG("\r\nread_memory: sab: value:  0x%08x", value);
			write_to_buf(t_buffer, value, size);
			t_buffer += size;
			cur_addr += size;
		}
		return ERROR_OK;
	}

	/* has to be the same size if we want to read a block */
	LOG_DEBUG("reading block until final address 0x%" PRIx64, fin_addr);
	if (dmi_read(target, &access, DMI_SBCS) != ERROR_OK)
		return ERROR_FAIL;
	/* set current address */
	dmi_write(target, DMI_SBADDRESS0, cur_addr);
	/* 2) write sbaccess=2, sbsingleread,sbautoread,sbautoincrement
	 * size/2 matching the bit access of the spec 0.13 */
	access = set_field(access, DMI_SBCS_SBACCESS, size/2);
	access = set_field(access, DMI_SBCS_SBAUTOREAD, 1);
	access = set_field(access, DMI_SBCS_SBSINGLEREAD, 1);
	access = set_field(access, DMI_SBCS_SBAUTOINCREMENT, 1);
	LOG_DEBUG("\r\naccess:  0x%08x", access);
	dmi_write(target, DMI_SBCS, access);

	while (cur_addr < fin_addr) {
		LOG_DEBUG("\r\nsab:autoincrement: \r\n size: %d\tcount:%d\taddress: 0x%08"
				PRIx64, size, count, cur_addr);
		/* read */
		uint32_t value;
		if (dmi_read(target, &value, DMI_SBDATA0) != ERROR_OK)
			return ERROR_FAIL;
		write_to_buf(t_buffer, value, size);
		cur_addr += size;
		t_buffer += size;

		/* if we are reaching last address, we must clear autoread */
		if (cur_addr == fin_addr && count != 1) {
			dmi_write(target, DMI_SBCS, 0);
			if (dmi_read(target, &value, DMI_SBDATA0) != ERROR_OK)
				return ERROR_FAIL;
			write_to_buf(t_buffer, value, size);
		}
	}

	return ERROR_OK;
}

/**
 * Read the requested memory using the system bus interface.
 */
static int read_memory_bus_v1(struct target *target, target_addr_t address,
		uint32_t size, uint32_t count, uint8_t *buffer)
{
	RISCV013_INFO(info);
	target_addr_t next_address = address;
	target_addr_t end_address = address + count * size;

	while (next_address < end_address) {
		uint32_t sbcs = set_field(0, DMI_SBCS_SBREADONADDR, 1);
		sbcs |= sb_sbaccess(size);
		sbcs = set_field(sbcs, DMI_SBCS_SBAUTOINCREMENT, 1);
		sbcs = set_field(sbcs, DMI_SBCS_SBREADONDATA, count > 1);
		dmi_write(target, DMI_SBCS, sbcs);

		/* This address write will trigger the first read. */
		sb_write_address(target, next_address);

		if (info->bus_master_read_delay) {
			jtag_add_runtest(info->bus_master_read_delay, TAP_IDLE);
			if (jtag_execute_queue() != ERROR_OK) {
				LOG_ERROR("Failed to scan idle sequence");
				return ERROR_FAIL;
			}
		}

		for (uint32_t i = (next_address - address) / size; i < count - 1; i++) {
			read_memory_bus_word(target, address + i * size, size,
					buffer + i * size);
		}

		sbcs = set_field(sbcs, DMI_SBCS_SBREADONDATA, 0);
		dmi_write(target, DMI_SBCS, sbcs);

		read_memory_bus_word(target, address + (count - 1) * size, size,
				buffer + (count - 1) * size);

		if (read_sbcs_nonbusy(target, &sbcs) != ERROR_OK)
			return ERROR_FAIL;

		if (get_field(sbcs, DMI_SBCS_SBBUSYERROR)) {
			/* We read while the target was busy. Slow down and try again. */
			dmi_write(target, DMI_SBCS, DMI_SBCS_SBBUSYERROR);
			next_address = sb_read_address(target);
			info->bus_master_read_delay += info->bus_master_read_delay / 10 + 1;
			continue;
		}

		unsigned error = get_field(sbcs, DMI_SBCS_SBERROR);
		if (error == 0) {
			next_address = end_address;
		} else {
			/* Some error indicating the bus access failed, but not because of
			 * something we did wrong. */
			dmi_write(target, DMI_SBCS, DMI_SBCS_SBERROR);
			return ERROR_FAIL;
		}
	}

	return ERROR_OK;
}

/**
 * Read the requested memory, taking care to execute every read exactly once,
 * even if cmderr=busy is encountered.
 */
static int read_memory_progbuf(struct target *target, target_addr_t address,
		uint32_t size, uint32_t count, uint8_t *buffer)
{
	RISCV013_INFO(info);

	int result = ERROR_OK;

	LOG_DEBUG("reading %d words of %d bytes from 0x%" TARGET_PRIxADDR, count,
			size, address);

	select_dmi(target);

	/* s0 holds the next address to write to
	 * s1 holds the next data value to write
	 */
	uint64_t s0, s1;
	if (register_read(target, &s0, GDB_REGNO_S0) != ERROR_OK)
		return ERROR_FAIL;
	if (register_read(target, &s1, GDB_REGNO_S1) != ERROR_OK)
		return ERROR_FAIL;

	if (execute_fence(target) != ERROR_OK)
		return ERROR_FAIL;

	/* Write the program (load, increment) */
	struct riscv_program program;
	riscv_program_init(&program, target);
	switch (size) {
		case 1:
			riscv_program_lbr(&program, GDB_REGNO_S1, GDB_REGNO_S0, 0);
			break;
		case 2:
			riscv_program_lhr(&program, GDB_REGNO_S1, GDB_REGNO_S0, 0);
			break;
		case 4:
			riscv_program_lwr(&program, GDB_REGNO_S1, GDB_REGNO_S0, 0);
			break;
		default:
			LOG_ERROR("Unsupported size: %d", size);
			return ERROR_FAIL;
	}
	riscv_program_addi(&program, GDB_REGNO_S0, GDB_REGNO_S0, size);

	if (riscv_program_ebreak(&program) != ERROR_OK)
		return ERROR_FAIL;
	riscv_program_write(&program);

	/* Write address to S0, and execute buffer. */
	result = register_write_direct(target, GDB_REGNO_S0, address);
	if (result != ERROR_OK)
		goto error;
	uint32_t command = access_register_command(GDB_REGNO_S1, riscv_xlen(target),
				AC_ACCESS_REGISTER_TRANSFER |
				AC_ACCESS_REGISTER_POSTEXEC);
	result = execute_abstract_command(target, command);
	if (result != ERROR_OK)
		goto error;

	/* First read has just triggered. Result is in s1. */

	dmi_write(target, DMI_ABSTRACTAUTO,
			1 << DMI_ABSTRACTAUTO_AUTOEXECDATA_OFFSET);

	/* read_addr is the next address that the hart will read from, which is the
	 * value in s0. */
	riscv_addr_t read_addr = address + size;
	/* The next address that we need to receive data for. */
	riscv_addr_t receive_addr = address;
	riscv_addr_t fin_addr = address + (count * size);
	unsigned skip = 1;
	while (read_addr < fin_addr) {
		LOG_DEBUG("read_addr=0x%" PRIx64 ", receive_addr=0x%" PRIx64
				", fin_addr=0x%" PRIx64, read_addr, receive_addr, fin_addr);
		/* The pipeline looks like this:
		 * memory -> s1 -> dm_data0 -> debugger
		 * It advances every time the debugger reads dmdata0.
		 * So at any time the debugger has just read mem[s0 - 3*size],
		 * dm_data0 contains mem[s0 - 2*size]
		 * s1 contains mem[s0-size] */

		LOG_DEBUG("creating burst to read from 0x%" PRIx64
				" up to 0x%" PRIx64, read_addr, fin_addr);
		assert(read_addr >= address && read_addr < fin_addr);
		struct riscv_batch *batch = riscv_batch_alloc(target, 32,
				info->dmi_busy_delay + info->ac_busy_delay);

		size_t reads = 0;
		for (riscv_addr_t addr = read_addr; addr < fin_addr; addr += size) {
			riscv_batch_add_dmi_read(batch, DMI_DATA0);

			reads++;
			if (riscv_batch_full(batch))
				break;
		}

		riscv_batch_run(batch);

		/* Wait for the target to finish performing the last abstract command,
		 * and update our copy of cmderr. */
		uint32_t abstractcs;
		if (dmi_read(target, &abstractcs, DMI_ABSTRACTCS) != ERROR_OK)
			return ERROR_FAIL;
		while (get_field(abstractcs, DMI_ABSTRACTCS_BUSY))
			if (dmi_read(target, &abstractcs, DMI_ABSTRACTCS) != ERROR_OK)
				return ERROR_FAIL;
		info->cmderr = get_field(abstractcs, DMI_ABSTRACTCS_CMDERR);

		unsigned cmderr = info->cmderr;
		riscv_addr_t next_read_addr;
		uint32_t dmi_data0 = -1;
		switch (info->cmderr) {
			case CMDERR_NONE:
				LOG_DEBUG("successful (partial?) memory read");
				next_read_addr = read_addr + reads * size;
				break;
			case CMDERR_BUSY:
				LOG_DEBUG("memory read resulted in busy response");

				/*
				 * If you want to exercise this code path, apply the following patch to spike:
--- a/riscv/debug_module.cc
+++ b/riscv/debug_module.cc
@@ -1,3 +1,5 @@
+#include <unistd.h>
+
 #include <cassert>

 #include "debug_module.h"
@@ -398,6 +400,15 @@ bool debug_module_t::perform_abstract_command()
       // Since the next instruction is what we will use, just use nother NOP
       // to get there.
       write32(debug_abstract, 1, addi(ZERO, ZERO, 0));
+
+      if (abstractauto.autoexecdata &&
+          program_buffer[0] == 0x83 &&
+          program_buffer[1] == 0x24 &&
+          program_buffer[2] == 0x04 &&
+          program_buffer[3] == 0 &&
+          rand() < RAND_MAX / 10) {
+        usleep(1000000);
+      }
     } else {
       write32(debug_abstract, 1, ebreak());
     }
				 */
				increase_ac_busy_delay(target);
				riscv013_clear_abstract_error(target);

				dmi_write(target, DMI_ABSTRACTAUTO, 0);

				/* This is definitely a good version of the value that we
				 * attempted to read when we discovered that the target was
				 * busy. */
				if (dmi_read(target, &dmi_data0, DMI_DATA0) != ERROR_OK) {
					riscv_batch_free(batch);
					goto error;
				}

				/* Clobbers DMI_DATA0. */
				result = register_read_direct(target, &next_read_addr,
						GDB_REGNO_S0);
				if (result != ERROR_OK) {
					riscv_batch_free(batch);
					goto error;
				}
				/* Restore the command, and execute it.
				 * Now DMI_DATA0 contains the next value just as it would if no
				 * error had occurred. */
				dmi_write(target, DMI_COMMAND, command);

				dmi_write(target, DMI_ABSTRACTAUTO,
						1 << DMI_ABSTRACTAUTO_AUTOEXECDATA_OFFSET);
				break;
			default:
				LOG_ERROR("error when reading memory, abstractcs=0x%08lx", (long)abstractcs);
				riscv013_clear_abstract_error(target);
				riscv_batch_free(batch);
				result = ERROR_FAIL;
				goto error;
		}

		/* Now read whatever we got out of the batch. */
		for (size_t i = 0; i < reads; i++) {
			if (read_addr >= next_read_addr)
				break;

			read_addr += size;

			if (skip > 0) {
				skip--;
				continue;
			}

			riscv_addr_t offset = receive_addr - address;
			uint64_t dmi_out = riscv_batch_get_dmi_read(batch, i);
			uint32_t value = get_field(dmi_out, DTM_DMI_DATA);
			write_to_buf(buffer + offset, value, size);
			log_memory_access(receive_addr, value, size, true);

			receive_addr += size;
		}
		riscv_batch_free(batch);

		if (cmderr == CMDERR_BUSY) {
			riscv_addr_t offset = receive_addr - address;
			write_to_buf(buffer + offset, dmi_data0, size);
			log_memory_access(receive_addr, dmi_data0, size, true);
			read_addr += size;
			receive_addr += size;
		}
	}

	dmi_write(target, DMI_ABSTRACTAUTO, 0);

	if (count > 1) {
		/* Read the penultimate word. */
		uint32_t value;
		if (dmi_read(target, &value, DMI_DATA0) != ERROR_OK)
			goto error;
		write_to_buf(buffer + receive_addr - address, value, size);
		log_memory_access(receive_addr, value, size, true);
		receive_addr += size;
	}

	/* Read the last word. */
	uint64_t value;
	result = register_read_direct(target, &value, GDB_REGNO_S1);
	if (result != ERROR_OK)
		goto error;
	write_to_buf(buffer + receive_addr - address, value, size);
	log_memory_access(receive_addr, value, size, true);

	riscv_set_register(target, GDB_REGNO_S0, s0);
	riscv_set_register(target, GDB_REGNO_S1, s1);
	return ERROR_OK;

error:
	dmi_write(target, DMI_ABSTRACTAUTO, 0);

	riscv_set_register(target, GDB_REGNO_S0, s0);
	riscv_set_register(target, GDB_REGNO_S1, s1);
	return result;
}

static int read_memory(struct target *target, target_addr_t address,
		uint32_t size, uint32_t count, uint8_t *buffer)
{
	RISCV013_INFO(info);
	if (info->progbufsize >= 2 && !riscv_prefer_sba)
		return read_memory_progbuf(target, address, size, count, buffer);

	if ((get_field(info->sbcs, DMI_SBCS_SBACCESS8) && size == 1) ||
			(get_field(info->sbcs, DMI_SBCS_SBACCESS16) && size == 2) ||
			(get_field(info->sbcs, DMI_SBCS_SBACCESS32) && size == 4) ||
			(get_field(info->sbcs, DMI_SBCS_SBACCESS64) && size == 8) ||
			(get_field(info->sbcs, DMI_SBCS_SBACCESS128) && size == 16)) {
		if (get_field(info->sbcs, DMI_SBCS_SBVERSION) == 0)
			return read_memory_bus_v0(target, address, size, count, buffer);
		else if (get_field(info->sbcs, DMI_SBCS_SBVERSION) == 1)
			return read_memory_bus_v1(target, address, size, count, buffer);
	}

	if (info->progbufsize >= 2)
		return read_memory_progbuf(target, address, size, count, buffer);

	LOG_ERROR("Don't know how to read memory on this target.");
	return ERROR_FAIL;
}

static int write_memory_bus_v0(struct target *target, target_addr_t address,
		uint32_t size, uint32_t count, const uint8_t *buffer)
{
	/*1) write sbaddress: for singlewrite and autoincrement, we need to write the address once*/
	LOG_DEBUG("System Bus Access: size: %d\tcount:%d\tstart address: 0x%08"
			TARGET_PRIxADDR, size, count, address);
	dmi_write(target, DMI_SBADDRESS0, address);
	int64_t value = 0;
	int64_t access = 0;
	riscv_addr_t offset = 0;
	riscv_addr_t t_addr = 0;
	const uint8_t *t_buffer = buffer + offset;

	/* B.8 Writing Memory, single write check if we write in one go */
	if (count == 1) { /* count is in bytes here */
		/* check the size */
		switch (size) {
			case 1:
				value = t_buffer[0];
				break;
			case 2:
				value = t_buffer[0]
					| ((uint32_t) t_buffer[1] << 8);
				break;
			case 4:
				value = t_buffer[0]
					| ((uint32_t) t_buffer[1] << 8)
					| ((uint32_t) t_buffer[2] << 16)
					| ((uint32_t) t_buffer[3] << 24);
				break;
			default:
				LOG_ERROR("unsupported access size: %d", size);
				return ERROR_FAIL;
		}

		access = 0;
		access = set_field(access, DMI_SBCS_SBACCESS, size/2);
		dmi_write(target, DMI_SBCS, access);
		LOG_DEBUG("\r\naccess:  0x%08" PRIx64, access);
		LOG_DEBUG("\r\nwrite_memory:SAB: ONE OFF: value 0x%08" PRIx64, value);
		dmi_write(target, DMI_SBDATA0, value);
		return ERROR_OK;
	}

	/*B.8 Writing Memory, using autoincrement*/

	access = 0;
	access = set_field(access, DMI_SBCS_SBACCESS, size/2);
	access = set_field(access, DMI_SBCS_SBAUTOINCREMENT, 1);
	LOG_DEBUG("\r\naccess:  0x%08" PRIx64, access);
	dmi_write(target, DMI_SBCS, access);

	/*2)set the value according to the size required and write*/
	for (riscv_addr_t i = 0; i < count; ++i) {
		offset = size*i;
		/* for monitoring only */
		t_addr = address + offset;
		t_buffer = buffer + offset;

		switch (size) {
			case 1:
				value = t_buffer[0];
				break;
			case 2:
				value = t_buffer[0]
					| ((uint32_t) t_buffer[1] << 8);
				break;
			case 4:
				value = t_buffer[0]
					| ((uint32_t) t_buffer[1] << 8)
					| ((uint32_t) t_buffer[2] << 16)
					| ((uint32_t) t_buffer[3] << 24);
				break;
			default:
				LOG_ERROR("unsupported access size: %d", size);
				return ERROR_FAIL;
		}
		LOG_DEBUG("SAB:autoincrement: expected address: 0x%08x value: 0x%08x"
				PRIx64, (uint32_t)t_addr, (uint32_t)value);
		dmi_write(target, DMI_SBDATA0, value);
	}
	/*reset the autoincrement when finished (something weird is happening if this is not done at the end*/
	access = set_field(access, DMI_SBCS_SBAUTOINCREMENT, 0);
	dmi_write(target, DMI_SBCS, access);

	return ERROR_OK;
}

static int write_memory_bus_v1(struct target *target, target_addr_t address,
		uint32_t size, uint32_t count, const uint8_t *buffer)
{
	RISCV013_INFO(info);
	uint32_t sbcs = sb_sbaccess(size);
	sbcs = set_field(sbcs, DMI_SBCS_SBAUTOINCREMENT, 1);
	dmi_write(target, DMI_SBCS, sbcs);

	target_addr_t next_address = address;
	target_addr_t end_address = address + count * size;

	sb_write_address(target, next_address);
	while (next_address < end_address) {
		for (uint32_t i = (next_address - address) / size; i < count; i++) {
			const uint8_t *p = buffer + i * size;
			if (size > 12)
				dmi_write(target, DMI_SBDATA3,
						((uint32_t) p[12]) |
						(((uint32_t) p[13]) << 8) |
						(((uint32_t) p[14]) << 16) |
						(((uint32_t) p[15]) << 24));
			if (size > 8)
				dmi_write(target, DMI_SBDATA2,
						((uint32_t) p[8]) |
						(((uint32_t) p[9]) << 8) |
						(((uint32_t) p[10]) << 16) |
						(((uint32_t) p[11]) << 24));
			if (size > 4)
				dmi_write(target, DMI_SBDATA1,
						((uint32_t) p[4]) |
						(((uint32_t) p[5]) << 8) |
						(((uint32_t) p[6]) << 16) |
						(((uint32_t) p[7]) << 24));
			uint32_t value = p[0];
			if (size > 2) {
				value |= ((uint32_t) p[2]) << 16;
				value |= ((uint32_t) p[3]) << 24;
			}
			if (size > 1)
				value |= ((uint32_t) p[1]) << 8;
			dmi_write(target, DMI_SBDATA0, value);

			log_memory_access(address + i * size, value, size, false);

			if (info->bus_master_write_delay) {
				jtag_add_runtest(info->bus_master_write_delay, TAP_IDLE);
				if (jtag_execute_queue() != ERROR_OK) {
					LOG_ERROR("Failed to scan idle sequence");
					return ERROR_FAIL;
				}
			}
		}

		if (read_sbcs_nonbusy(target, &sbcs) != ERROR_OK)
			return ERROR_FAIL;

		if (get_field(sbcs, DMI_SBCS_SBBUSYERROR)) {
			/* We wrote while the target was busy. Slow down and try again. */
			dmi_write(target, DMI_SBCS, DMI_SBCS_SBBUSYERROR);
			next_address = sb_read_address(target);
			info->bus_master_write_delay += info->bus_master_write_delay / 10 + 1;
			continue;
		}

		unsigned error = get_field(sbcs, DMI_SBCS_SBERROR);
		if (error == 0) {
			next_address = end_address;
		} else {
			/* Some error indicating the bus access failed, but not because of
			 * something we did wrong. */
			dmi_write(target, DMI_SBCS, DMI_SBCS_SBERROR);
			return ERROR_FAIL;
		}
	}

	return ERROR_OK;
}

static int write_memory_progbuf(struct target *target, target_addr_t address,
		uint32_t size, uint32_t count, const uint8_t *buffer)
{
	RISCV013_INFO(info);

	LOG_DEBUG("writing %d words of %d bytes to 0x%08lx", count, size, (long)address);

	select_dmi(target);

	/* s0 holds the next address to write to
	 * s1 holds the next data value to write
	 */

	int result = ERROR_OK;
	uint64_t s0, s1;
	if (register_read(target, &s0, GDB_REGNO_S0) != ERROR_OK)
		return ERROR_FAIL;
	if (register_read(target, &s1, GDB_REGNO_S1) != ERROR_OK)
		return ERROR_FAIL;

	/* Write the program (store, increment) */
	struct riscv_program program;
	riscv_program_init(&program, target);

	switch (size) {
		case 1:
			riscv_program_sbr(&program, GDB_REGNO_S1, GDB_REGNO_S0, 0);
			break;
		case 2:
			riscv_program_shr(&program, GDB_REGNO_S1, GDB_REGNO_S0, 0);
			break;
		case 4:
			riscv_program_swr(&program, GDB_REGNO_S1, GDB_REGNO_S0, 0);
			break;
		default:
			LOG_ERROR("Unsupported size: %d", size);
			result = ERROR_FAIL;
			goto error;
	}

	riscv_program_addi(&program, GDB_REGNO_S0, GDB_REGNO_S0, size);

	result = riscv_program_ebreak(&program);
	if (result != ERROR_OK)
		goto error;
	riscv_program_write(&program);

	riscv_addr_t cur_addr = address;
	riscv_addr_t fin_addr = address + (count * size);
	bool setup_needed = true;
	LOG_DEBUG("writing until final address 0x%016" PRIx64, fin_addr);
	while (cur_addr < fin_addr) {
		LOG_DEBUG("transferring burst starting at address 0x%016" PRIx64,
				cur_addr);

		struct riscv_batch *batch = riscv_batch_alloc(
				target,
				32,
				info->dmi_busy_delay + info->ac_busy_delay);

		/* To write another word, we put it in S1 and execute the program. */
		unsigned start = (cur_addr - address) / size;
		for (unsigned i = start; i < count; ++i) {
			unsigned offset = size*i;
			const uint8_t *t_buffer = buffer + offset;

			uint32_t value;
			switch (size) {
				case 1:
					value = t_buffer[0];
					break;
				case 2:
					value = t_buffer[0]
						| ((uint32_t) t_buffer[1] << 8);
					break;
				case 4:
					value = t_buffer[0]
						| ((uint32_t) t_buffer[1] << 8)
						| ((uint32_t) t_buffer[2] << 16)
						| ((uint32_t) t_buffer[3] << 24);
					break;
				default:
					LOG_ERROR("unsupported access size: %d", size);
					riscv_batch_free(batch);
					result = ERROR_FAIL;
					goto error;
			}

			log_memory_access(address + offset, value, size, false);
			cur_addr += size;

			if (setup_needed) {
				result = register_write_direct(target, GDB_REGNO_S0,
						address + offset);
				if (result != ERROR_OK) {
					riscv_batch_free(batch);
					goto error;
				}

				/* Write value. */
				dmi_write(target, DMI_DATA0, value);

				/* Write and execute command that moves value into S1 and
				 * executes program buffer. */
				uint32_t command = access_register_command(GDB_REGNO_S1, 32,
						AC_ACCESS_REGISTER_POSTEXEC |
						AC_ACCESS_REGISTER_TRANSFER |
						AC_ACCESS_REGISTER_WRITE);
				result = execute_abstract_command(target, command);
				if (result != ERROR_OK) {
					riscv_batch_free(batch);
					goto error;
				}

				/* Turn on autoexec */
				dmi_write(target, DMI_ABSTRACTAUTO,
						1 << DMI_ABSTRACTAUTO_AUTOEXECDATA_OFFSET);

				setup_needed = false;
			} else {
				riscv_batch_add_dmi_write(batch, DMI_DATA0, value);
				if (riscv_batch_full(batch))
					break;
			}
		}

		result = riscv_batch_run(batch);
		riscv_batch_free(batch);
		if (result != ERROR_OK)
			goto error;

		/* Note that if the scan resulted in a Busy DMI response, it
		 * is this read to abstractcs that will cause the dmi_busy_delay
		 * to be incremented if necessary. */

		uint32_t abstractcs;
		if (dmi_read(target, &abstractcs, DMI_ABSTRACTCS) != ERROR_OK)
			goto error;
		while (get_field(abstractcs, DMI_ABSTRACTCS_BUSY))
			if (dmi_read(target, &abstractcs, DMI_ABSTRACTCS) != ERROR_OK)
				return ERROR_FAIL;
		info->cmderr = get_field(abstractcs, DMI_ABSTRACTCS_CMDERR);
		switch (info->cmderr) {
			case CMDERR_NONE:
				LOG_DEBUG("successful (partial?) memory write");
				break;
			case CMDERR_BUSY:
				LOG_DEBUG("memory write resulted in busy response");
				riscv013_clear_abstract_error(target);
				increase_ac_busy_delay(target);

				dmi_write(target, DMI_ABSTRACTAUTO, 0);
				result = register_read_direct(target, &cur_addr, GDB_REGNO_S0);
				if (result != ERROR_OK)
					goto error;
				setup_needed = true;
				break;

			default:
				LOG_ERROR("error when writing memory, abstractcs=0x%08lx", (long)abstractcs);
				riscv013_clear_abstract_error(target);
				result = ERROR_FAIL;
				goto error;
		}
	}

error:
	dmi_write(target, DMI_ABSTRACTAUTO, 0);

	if (register_write_direct(target, GDB_REGNO_S1, s1) != ERROR_OK)
		return ERROR_FAIL;
	if (register_write_direct(target, GDB_REGNO_S0, s0) != ERROR_OK)
		return ERROR_FAIL;

	if (execute_fence(target) != ERROR_OK)
		return ERROR_FAIL;

	return result;
}

static int write_memory(struct target *target, target_addr_t address,
		uint32_t size, uint32_t count, const uint8_t *buffer)
{
	RISCV013_INFO(info);
	if (info->progbufsize >= 2 && !riscv_prefer_sba)
		return write_memory_progbuf(target, address, size, count, buffer);

	if ((get_field(info->sbcs, DMI_SBCS_SBACCESS8) && size == 1) ||
			(get_field(info->sbcs, DMI_SBCS_SBACCESS16) && size == 2) ||
			(get_field(info->sbcs, DMI_SBCS_SBACCESS32) && size == 4) ||
			(get_field(info->sbcs, DMI_SBCS_SBACCESS64) && size == 8) ||
			(get_field(info->sbcs, DMI_SBCS_SBACCESS128) && size == 16)) {
		if (get_field(info->sbcs, DMI_SBCS_SBVERSION) == 0)
			return write_memory_bus_v0(target, address, size, count, buffer);
		else if (get_field(info->sbcs, DMI_SBCS_SBVERSION) == 1)
			return write_memory_bus_v1(target, address, size, count, buffer);
	}

	if (info->progbufsize >= 2)
		return write_memory_progbuf(target, address, size, count, buffer);

	LOG_ERROR("Don't know how to write memory on this target.");
	return ERROR_FAIL;
}

static int arch_state(struct target *target)
{
	return ERROR_OK;
}

struct target_type riscv013_target = {
	.name = "riscv",

	.init_target = init_target,
	.deinit_target = deinit_target,
	.examine = examine,

	.poll = &riscv_openocd_poll,
	.halt = &riscv_openocd_halt,
	.resume = &riscv_openocd_resume,
	.step = &riscv_openocd_step,

	.assert_reset = assert_reset,
	.deassert_reset = deassert_reset,

	.read_memory = read_memory,
	.write_memory = write_memory,

	.arch_state = arch_state,
};

/*** 0.13-specific implementations of various RISC-V helper functions. ***/
static int riscv013_get_register(struct target *target,
		riscv_reg_t *value, int hid, int rid)
{
	LOG_DEBUG("reading register %s on hart %d", gdb_regno_name(rid), hid);

	riscv_set_current_hartid(target, hid);

	int result = ERROR_OK;
	if (rid == GDB_REGNO_PC) {
		result = register_read(target, value, GDB_REGNO_DPC);
		LOG_DEBUG("read PC from DPC: 0x%016" PRIx64, *value);
	} else if (rid == GDB_REGNO_PRIV) {
		uint64_t dcsr;
		result = register_read(target, &dcsr, GDB_REGNO_DCSR);
		*value = get_field(dcsr, CSR_DCSR_PRV);
	} else {
		result = register_read(target, value, rid);
		if (result != ERROR_OK)
			*value = -1;
	}

	return result;
}

static int riscv013_set_register(struct target *target, int hid, int rid, uint64_t value)
{
	LOG_DEBUG("writing 0x%" PRIx64 " to register %s on hart %d", value,
			gdb_regno_name(rid), hid);

	riscv_set_current_hartid(target, hid);

	if (rid <= GDB_REGNO_XPR31) {
		return register_write_direct(target, rid, value);
	} else if (rid == GDB_REGNO_PC) {
		LOG_DEBUG("writing PC to DPC: 0x%016" PRIx64, value);
		register_write_direct(target, GDB_REGNO_DPC, value);
		uint64_t actual_value;
		register_read_direct(target, &actual_value, GDB_REGNO_DPC);
		LOG_DEBUG("  actual DPC written: 0x%016" PRIx64, actual_value);
		if (value != actual_value) {
			LOG_ERROR("Written PC (0x%" PRIx64 ") does not match read back "
					"value (0x%" PRIx64 ")", value, actual_value);
			return ERROR_FAIL;
		}
	} else if (rid == GDB_REGNO_PRIV) {
		uint64_t dcsr;
		register_read(target, &dcsr, GDB_REGNO_DCSR);
		dcsr = set_field(dcsr, CSR_DCSR_PRV, value);
		return register_write_direct(target, GDB_REGNO_DCSR, dcsr);
	} else {
		return register_write_direct(target, rid, value);
	}

	return ERROR_OK;
}

static int riscv013_select_current_hart(struct target *target)
{
	RISCV_INFO(r);

	dm013_info_t *dm = get_dm(target);
	if (r->current_hartid == dm->current_hartid) {
		LOG_DEBUG(">>> nothing to be done");
		return;
	}

	LOG_DEBUG(">>> change it");

	uint32_t dmcontrol;
	if (dmi_read(target, &dmcontrol, DMI_DMCONTROL) != ERROR_OK)
		return ERROR_FAIL;
	dmcontrol = set_field(dmcontrol, hartsel_mask(target), r->current_hartid);
<<<<<<< HEAD
	dmi_write(target, DMI_DMCONTROL, dmcontrol);
	dm->current_hartid = r->current_hartid;
=======
	return dmi_write(target, DMI_DMCONTROL, dmcontrol);
>>>>>>> 67b4e2c5
}

static int riscv013_halt_current_hart(struct target *target)
{
	RISCV_INFO(r);
	LOG_DEBUG("halting hart %d", r->current_hartid);
	if (riscv_is_halted(target))
		LOG_ERROR("Hart %d is already halted!", r->current_hartid);

	/* Issue the halt command, and then wait for the current hart to halt. */
	uint32_t dmcontrol;
	if (dmi_read(target, &dmcontrol, DMI_DMCONTROL) != ERROR_OK)
		return ERROR_FAIL;
	dmcontrol = set_field(dmcontrol, DMI_DMCONTROL_HALTREQ, 1);
	dmi_write(target, DMI_DMCONTROL, dmcontrol);
	for (size_t i = 0; i < 256; ++i)
		if (riscv_is_halted(target))
			break;

	if (!riscv_is_halted(target)) {
		uint32_t dmstatus;
		if (dmstatus_read(target, &dmstatus, true) != ERROR_OK)
			return ERROR_FAIL;
		if (dmi_read(target, &dmcontrol, DMI_DMCONTROL) != ERROR_OK)
			return ERROR_FAIL;

		LOG_ERROR("unable to halt hart %d", r->current_hartid);
		LOG_ERROR("  dmcontrol=0x%08x", dmcontrol);
		LOG_ERROR("  dmstatus =0x%08x", dmstatus);
		return ERROR_FAIL;
	}

	dmcontrol = set_field(dmcontrol, DMI_DMCONTROL_HALTREQ, 0);
	dmi_write(target, DMI_DMCONTROL, dmcontrol);

	return ERROR_OK;
}

static int riscv013_resume_current_hart(struct target *target)
{
	return riscv013_step_or_resume_current_hart(target, false);
}

static int riscv013_step_current_hart(struct target *target)
{
	return riscv013_step_or_resume_current_hart(target, true);
}

static int riscv013_on_resume(struct target *target)
{
	return riscv013_on_step_or_resume(target, false);
}

static int riscv013_on_step(struct target *target)
{
	return riscv013_on_step_or_resume(target, true);
}

static int riscv013_on_halt(struct target *target)
{
	return ERROR_OK;
}

static bool riscv013_is_halted(struct target *target)
{
	uint32_t dmstatus;
	if (dmstatus_read(target, &dmstatus, true) != ERROR_OK)
		return false;
	if (get_field(dmstatus, DMI_DMSTATUS_ANYUNAVAIL))
		LOG_ERROR("Hart %d is unavailable.", riscv_current_hartid(target));
	if (get_field(dmstatus, DMI_DMSTATUS_ANYNONEXISTENT))
		LOG_ERROR("Hart %d doesn't exist.", riscv_current_hartid(target));
	if (get_field(dmstatus, DMI_DMSTATUS_ANYHAVERESET)) {
		int hartid = riscv_current_hartid(target);
		LOG_INFO("Hart %d unexpectedly reset!", hartid);
		/* TODO: Can we make this more obvious to eg. a gdb user? */
		uint32_t dmcontrol = DMI_DMCONTROL_DMACTIVE |
			DMI_DMCONTROL_ACKHAVERESET;
		dmcontrol = set_field(dmcontrol, hartsel_mask(target), hartid);
		/* If we had been halted when we reset, request another halt. If we
		 * ended up running out of reset, then the user will (hopefully) get a
		 * message that a reset happened, that the target is running, and then
		 * that it is halted again once the request goes through.
		 */
		if (target->state == TARGET_HALTED)
			dmcontrol |= DMI_DMCONTROL_HALTREQ;
		dmi_write(target, DMI_DMCONTROL, dmcontrol);
	}
	return get_field(dmstatus, DMI_DMSTATUS_ALLHALTED);
}

static enum riscv_halt_reason riscv013_halt_reason(struct target *target)
{
	riscv_reg_t dcsr;
	int result = register_read(target, &dcsr, GDB_REGNO_DCSR);
	if (result != ERROR_OK)
		return RISCV_HALT_UNKNOWN;

	switch (get_field(dcsr, CSR_DCSR_CAUSE)) {
	case CSR_DCSR_CAUSE_SWBP:
		return RISCV_HALT_BREAKPOINT;
	case CSR_DCSR_CAUSE_TRIGGER:
		return RISCV_HALT_TRIGGER;
	case CSR_DCSR_CAUSE_STEP:
		return RISCV_HALT_SINGLESTEP;
	case CSR_DCSR_CAUSE_DEBUGINT:
	case CSR_DCSR_CAUSE_HALT:
		return RISCV_HALT_INTERRUPT;
	}

	LOG_ERROR("Unknown DCSR cause field: %x", (int)get_field(dcsr, CSR_DCSR_CAUSE));
	LOG_ERROR("  dcsr=0x%016lx", (long)dcsr);
	return RISCV_HALT_UNKNOWN;
}

int riscv013_write_debug_buffer(struct target *target, unsigned index, riscv_insn_t data)
{
	return dmi_write(target, DMI_PROGBUF0 + index, data);
}

riscv_insn_t riscv013_read_debug_buffer(struct target *target, unsigned index)
{
	uint32_t value;
	dmi_read(target, &value, DMI_PROGBUF0 + index);
	return value;
}

int riscv013_execute_debug_buffer(struct target *target)
{
	uint32_t run_program = 0;
	run_program = set_field(run_program, AC_ACCESS_REGISTER_SIZE, 2);
	run_program = set_field(run_program, AC_ACCESS_REGISTER_POSTEXEC, 1);
	run_program = set_field(run_program, AC_ACCESS_REGISTER_TRANSFER, 0);
	run_program = set_field(run_program, AC_ACCESS_REGISTER_REGNO, 0x1000);

	return execute_abstract_command(target, run_program);
}

void riscv013_fill_dmi_write_u64(struct target *target, char *buf, int a, uint64_t d)
{
	RISCV013_INFO(info);
	buf_set_u64((unsigned char *)buf, DTM_DMI_OP_OFFSET, DTM_DMI_OP_LENGTH, DMI_OP_WRITE);
	buf_set_u64((unsigned char *)buf, DTM_DMI_DATA_OFFSET, DTM_DMI_DATA_LENGTH, d);
	buf_set_u64((unsigned char *)buf, DTM_DMI_ADDRESS_OFFSET, info->abits, a);
}

void riscv013_fill_dmi_read_u64(struct target *target, char *buf, int a)
{
	RISCV013_INFO(info);
	buf_set_u64((unsigned char *)buf, DTM_DMI_OP_OFFSET, DTM_DMI_OP_LENGTH, DMI_OP_READ);
	buf_set_u64((unsigned char *)buf, DTM_DMI_DATA_OFFSET, DTM_DMI_DATA_LENGTH, 0);
	buf_set_u64((unsigned char *)buf, DTM_DMI_ADDRESS_OFFSET, info->abits, a);
}

void riscv013_fill_dmi_nop_u64(struct target *target, char *buf)
{
	RISCV013_INFO(info);
	buf_set_u64((unsigned char *)buf, DTM_DMI_OP_OFFSET, DTM_DMI_OP_LENGTH, DMI_OP_NOP);
	buf_set_u64((unsigned char *)buf, DTM_DMI_DATA_OFFSET, DTM_DMI_DATA_LENGTH, 0);
	buf_set_u64((unsigned char *)buf, DTM_DMI_ADDRESS_OFFSET, info->abits, 0);
}

int riscv013_dmi_write_u64_bits(struct target *target)
{
	RISCV013_INFO(info);
	return info->abits + DTM_DMI_DATA_LENGTH + DTM_DMI_OP_LENGTH;
}

static int maybe_execute_fence_i(struct target *target)
{
	RISCV013_INFO(info);
	RISCV_INFO(r);
	if (info->progbufsize + r->impebreak >= 2) {
		struct riscv_program program;
		riscv_program_init(&program, target);
		if (riscv_program_fence_i(&program) != ERROR_OK)
			return ERROR_FAIL;
		if (riscv_program_exec(&program, target) != ERROR_OK) {
			LOG_ERROR("Failed to execute fence.i");
			return ERROR_FAIL;
		}
	}
	return ERROR_OK;
}

/* Helper Functions. */
static int riscv013_on_step_or_resume(struct target *target, bool step)
{
	if (maybe_execute_fence_i(target) != ERROR_OK)
		return ERROR_FAIL;

	/* We want to twiddle some bits in the debug CSR so debugging works. */
	riscv_reg_t dcsr;
	int result = register_read(target, &dcsr, GDB_REGNO_DCSR);
	if (result != ERROR_OK)
		return result;
	dcsr = set_field(dcsr, CSR_DCSR_STEP, step);
	dcsr = set_field(dcsr, CSR_DCSR_EBREAKM, 1);
	dcsr = set_field(dcsr, CSR_DCSR_EBREAKS, 1);
	dcsr = set_field(dcsr, CSR_DCSR_EBREAKU, 1);
	return riscv_set_register(target, GDB_REGNO_DCSR, dcsr);
}

static int riscv013_step_or_resume_current_hart(struct target *target, bool step)
{
	RISCV_INFO(r);
	LOG_DEBUG("resuming hart %d (for step?=%d)", r->current_hartid, step);
	if (!riscv_is_halted(target)) {
		LOG_ERROR("Hart %d is not halted!", r->current_hartid);
		return ERROR_FAIL;
	}

	if (maybe_execute_fence_i(target) != ERROR_OK)
		return ERROR_FAIL;

	/* Issue the resume command, and then wait for the current hart to resume. */
	uint32_t dmcontrol = DMI_DMCONTROL_DMACTIVE;
	dmcontrol = set_field(dmcontrol, hartsel_mask(target), r->current_hartid);
	dmi_write(target, DMI_DMCONTROL, dmcontrol | DMI_DMCONTROL_RESUMEREQ);

	uint32_t dmstatus;
	for (size_t i = 0; i < 256; ++i) {
		usleep(10);
		if (dmstatus_read(target, &dmstatus, true) != ERROR_OK)
			return ERROR_FAIL;
		if (get_field(dmstatus, DMI_DMSTATUS_ALLRESUMEACK) == 0)
			continue;
		if (step && get_field(dmstatus, DMI_DMSTATUS_ALLHALTED) == 0)
			continue;

		dmi_write(target, DMI_DMCONTROL, dmcontrol);
		return ERROR_OK;
	}

	LOG_ERROR("unable to resume hart %d", r->current_hartid);
	if (dmi_read(target, &dmcontrol, DMI_DMCONTROL) != ERROR_OK)
		return ERROR_FAIL;
	LOG_ERROR("  dmcontrol=0x%08x", dmcontrol);
	if (dmstatus_read(target, &dmstatus, true) != ERROR_OK)
		return ERROR_FAIL;
	LOG_ERROR("  dmstatus =0x%08x", dmstatus);

	if (step) {
		LOG_ERROR("  was stepping, halting");
		riscv013_halt_current_hart(target);
		return ERROR_OK;
	}

	return ERROR_FAIL;
}

void riscv013_clear_abstract_error(struct target *target)
{
	/* Wait for busy to go away. */
	time_t start = time(NULL);
	uint32_t abstractcs;
	dmi_read(target, &abstractcs, DMI_ABSTRACTCS);
	while (get_field(abstractcs, DMI_ABSTRACTCS_BUSY)) {
		dmi_read(target, &abstractcs, DMI_ABSTRACTCS);

		if (time(NULL) - start > riscv_command_timeout_sec) {
			LOG_ERROR("abstractcs.busy is not going low after %d seconds "
					"(abstractcs=0x%x). The target is either really slow or "
					"broken. You could increase the timeout with riscv "
					"set_command_timeout_sec.",
					riscv_command_timeout_sec, abstractcs);
			break;
		}
	}
	/* Clear the error status. */
	dmi_write(target, DMI_ABSTRACTCS, abstractcs & DMI_ABSTRACTCS_CMDERR);
}<|MERGE_RESOLUTION|>--- conflicted
+++ resolved
@@ -2723,22 +2723,16 @@
 
 	dm013_info_t *dm = get_dm(target);
 	if (r->current_hartid == dm->current_hartid) {
-		LOG_DEBUG(">>> nothing to be done");
-		return;
-	}
-
-	LOG_DEBUG(">>> change it");
+		return ERROR_OK;
+	}
 
 	uint32_t dmcontrol;
 	if (dmi_read(target, &dmcontrol, DMI_DMCONTROL) != ERROR_OK)
 		return ERROR_FAIL;
 	dmcontrol = set_field(dmcontrol, hartsel_mask(target), r->current_hartid);
-<<<<<<< HEAD
-	dmi_write(target, DMI_DMCONTROL, dmcontrol);
+	int result = dmi_write(target, DMI_DMCONTROL, dmcontrol);
 	dm->current_hartid = r->current_hartid;
-=======
-	return dmi_write(target, DMI_DMCONTROL, dmcontrol);
->>>>>>> 67b4e2c5
+	return result;
 }
 
 static int riscv013_halt_current_hart(struct target *target)
