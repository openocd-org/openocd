/*
 * Support for RISC-V, debug version 0.13, which is currently (2/4/17) the
 * latest draft.
 */

#include <assert.h>
#include <stdlib.h>
#include <time.h>

#ifdef HAVE_CONFIG_H
#include "config.h"
#endif

#include "target/target.h"
#include "target/algorithm.h"
#include "target/target_type.h"
#include "log.h"
#include "jtag/jtag.h"
#include "target/register.h"
#include "target/breakpoints.h"
#include "helper/time_support.h"
#include "helper/list.h"
#include "riscv.h"
#include "rtos/riscv_debug.h"
#include "debug_defines.h"
#include "rtos/rtos.h"
#include "program.h"
#include "asm.h"
#include "batch.h"

#define DMI_DATA1 (DMI_DATA0 + 1)
#define DMI_PROGBUF1 (DMI_PROGBUF0 + 1)

static int riscv013_on_step_or_resume(struct target *target, bool step);
static int riscv013_step_or_resume_current_hart(struct target *target, bool step);
static void riscv013_clear_abstract_error(struct target *target);

/* Implementations of the functions in riscv_info_t. */
static int riscv013_get_register(struct target *target,
		riscv_reg_t *value, int hid, int rid);
static int riscv013_set_register(struct target *target, int hartid, int regid, uint64_t value);
static int riscv013_select_current_hart(struct target *target);
static int riscv013_halt_current_hart(struct target *target);
static int riscv013_resume_current_hart(struct target *target);
static int riscv013_step_current_hart(struct target *target);
static int riscv013_on_halt(struct target *target);
static int riscv013_on_step(struct target *target);
static int riscv013_on_resume(struct target *target);
static bool riscv013_is_halted(struct target *target);
static enum riscv_halt_reason riscv013_halt_reason(struct target *target);
static int riscv013_write_debug_buffer(struct target *target, unsigned index,
		riscv_insn_t d);
static riscv_insn_t riscv013_read_debug_buffer(struct target *target, unsigned
		index);
static int riscv013_execute_debug_buffer(struct target *target);
static void riscv013_fill_dmi_write_u64(struct target *target, char *buf, int a, uint64_t d);
static void riscv013_fill_dmi_read_u64(struct target *target, char *buf, int a);
static int riscv013_dmi_write_u64_bits(struct target *target);
static void riscv013_fill_dmi_nop_u64(struct target *target, char *buf);
<<<<<<< HEAD
static int  riscv013_test_compliance(struct target *target);
=======
static int register_read(struct target *target, uint64_t *value, uint32_t number);
>>>>>>> 06e6c229
static int register_read_direct(struct target *target, uint64_t *value, uint32_t number);
static int register_write_direct(struct target *target, unsigned number,
		uint64_t value);
static int read_memory(struct target *target, target_addr_t address,
		uint32_t size, uint32_t count, uint8_t *buffer);
static int write_memory(struct target *target, target_addr_t address,
		uint32_t size, uint32_t count, const uint8_t *buffer);

/**
 * Since almost everything can be accomplish by scanning the dbus register, all
 * functions here assume dbus is already selected. The exception are functions
 * called directly by OpenOCD, which can't assume anything about what's
 * currently in IR. They should set IR to dbus explicitly.
 */

#define get_field(reg, mask) (((reg) & (mask)) / ((mask) & ~((mask) << 1)))
#define set_field(reg, mask, val) (((reg) & ~(mask)) | (((val) * ((mask) & ~((mask) << 1))) & (mask)))

#define DIM(x)		(sizeof(x)/sizeof(*x))

#define CSR_DCSR_CAUSE_SWBP		1
#define CSR_DCSR_CAUSE_TRIGGER	2
#define CSR_DCSR_CAUSE_DEBUGINT	3
#define CSR_DCSR_CAUSE_STEP		4
#define CSR_DCSR_CAUSE_HALT		5

#define RISCV013_INFO(r) riscv013_info_t *r = get_info(target)

/*** JTAG registers. ***/

typedef enum {
	DMI_OP_NOP = 0,
	DMI_OP_READ = 1,
	DMI_OP_WRITE = 2
} dmi_op_t;
typedef enum {
	DMI_STATUS_SUCCESS = 0,
	DMI_STATUS_FAILED = 2,
	DMI_STATUS_BUSY = 3
} dmi_status_t;

typedef enum {
	RE_OK,
	RE_FAIL,
	RE_AGAIN
} riscv_error_t;

typedef enum slot {
	SLOT0,
	SLOT1,
	SLOT_LAST,
} slot_t;

/*** Debug Bus registers. ***/

#define CMDERR_NONE				0
#define CMDERR_BUSY				1
#define CMDERR_NOT_SUPPORTED	2
#define CMDERR_EXCEPTION		3
#define CMDERR_HALT_RESUME		4
#define CMDERR_OTHER			7

/*** Info about the core being debugged. ***/

struct trigger {
	uint64_t address;
	uint32_t length;
	uint64_t mask;
	uint64_t value;
	bool read, write, execute;
	int unique_id;
};

typedef enum {
	YNM_MAYBE,
	YNM_YES,
	YNM_NO
} yes_no_maybe_t;

typedef struct {
	struct list_head list;
	int abs_chain_position;
	/* Indicates we already reset this DM, so don't need to do it again. */
	bool was_reset;
	/* Targets that are connected to this DM. */
	struct list_head target_list;
	/* The currently selected hartid on this DM. */
	int current_hartid;
} dm013_info_t;

typedef struct {
	struct list_head list;
	struct target *target;
} target_list_t;

typedef struct {
	/* Number of address bits in the dbus register. */
	unsigned abits;
	/* Number of abstract command data registers. */
	unsigned datacount;
	/* Number of words in the Program Buffer. */
	unsigned progbufsize;

	/* We cache the read-only bits of sbcs here. */
	uint32_t sbcs;

	yes_no_maybe_t progbuf_writable;
	/* We only need the address so that we know the alignment of the buffer. */
	riscv_addr_t progbuf_address;

	/* Number of run-test/idle cycles the target requests we do after each dbus
	 * access. */
	unsigned int dtmcontrol_idle;

	/* This value is incremented every time a dbus access comes back as "busy".
	 * It's used to determine how many run-test/idle cycles to feed the target
	 * in between accesses. */
	unsigned int dmi_busy_delay;

	/* Number of run-test/idle cycles to add between consecutive bus master
	 * reads/writes respectively. */
	unsigned int bus_master_write_delay, bus_master_read_delay;

	/* This value is increased every time we tried to execute two commands
	 * consecutively, and the second one failed because the previous hadn't
	 * completed yet.  It's used to add extra run-test/idle cycles after
	 * starting a command, so we don't have to waste time checking for busy to
	 * go low. */
	unsigned int ac_busy_delay;

	bool need_strict_step;

	bool abstract_read_csr_supported;
	bool abstract_write_csr_supported;
	bool abstract_read_fpr_supported;
	bool abstract_write_fpr_supported;

	/* When a function returns some error due to a failure indicated by the
	 * target in cmderr, the caller can look here to see what that error was.
	 * (Compare with errno.) */
	uint8_t cmderr;

	/* Some fields from hartinfo. */
	uint8_t datasize;
	uint8_t dataaccess;
	int16_t dataaddr;

	/* The width of the hartsel field. */
	unsigned hartsellen;

	/* DM that provides access to this target. */
	dm013_info_t *dm;
} riscv013_info_t;

LIST_HEAD(dm_list);

static riscv013_info_t *get_info(const struct target *target)
{
	riscv_info_t *info = (riscv_info_t *) target->arch_info;
	return (riscv013_info_t *) info->version_specific;
}

/**
 * Return the DM structure for this target. If there isn't one, find it in the
 * global list of DMs. If it's not in there, then create one and initialize it
 * to 0.
 */
static dm013_info_t *get_dm(struct target *target)
{
	RISCV013_INFO(info);
	if (info->dm)
		return info->dm;

	int abs_chain_position = target->tap->abs_chain_position;

	dm013_info_t *entry;
	dm013_info_t *dm = NULL;
	list_for_each_entry(entry, &dm_list, list) {
		if (entry->abs_chain_position == abs_chain_position) {
			dm = entry;
			break;
		}
	}

	if (!dm) {
		dm = calloc(1, sizeof(dm013_info_t));
		dm->abs_chain_position = abs_chain_position;
		dm->current_hartid = -1;
		INIT_LIST_HEAD(&dm->target_list);
		list_add(&dm->list, &dm_list);
	}

	info->dm = dm;
	target_list_t *target_entry;
	list_for_each_entry(target_entry, &dm->target_list, list) {
		if (target_entry->target == target)
			return dm;
	}
	target_entry = calloc(1, sizeof(*target_entry));
	target_entry->target = target;
	list_add(&target_entry->list, &dm->target_list);

	return dm;
}

static uint32_t hartsel_mask(const struct target *target)
{
	RISCV013_INFO(info);
	/* TODO: Properly handle hartselhi as well*/
	return ((1L<<info->hartsellen)-1) << DMI_DMCONTROL_HARTSELLO_OFFSET;
}

static void decode_dmi(char *text, unsigned address, unsigned data)
{
	static const struct {
		unsigned address;
		uint64_t mask;
		const char *name;
	} description[] = {
		{ DMI_DMCONTROL, DMI_DMCONTROL_HALTREQ, "haltreq" },
		{ DMI_DMCONTROL, DMI_DMCONTROL_RESUMEREQ, "resumereq" },
		{ DMI_DMCONTROL, DMI_DMCONTROL_HARTRESET, "hartreset" },
		{ DMI_DMCONTROL, DMI_DMCONTROL_HASEL, "hasel" },
		{ DMI_DMCONTROL, ((1L<<10)-1) << DMI_DMCONTROL_HARTSELLO_OFFSET, "hartsello" },
		/* TODO: hartsellhi */
		{ DMI_DMCONTROL, DMI_DMCONTROL_NDMRESET, "ndmreset" },
		{ DMI_DMCONTROL, DMI_DMCONTROL_DMACTIVE, "dmactive" },
		{ DMI_DMCONTROL, DMI_DMCONTROL_ACKHAVERESET, "ackhavereset" },

		{ DMI_DMSTATUS, DMI_DMSTATUS_IMPEBREAK, "impebreak" },
		{ DMI_DMSTATUS, DMI_DMSTATUS_ALLHAVERESET, "allhavereset" },
		{ DMI_DMSTATUS, DMI_DMSTATUS_ANYHAVERESET, "anyhavereset" },
		{ DMI_DMSTATUS, DMI_DMSTATUS_ALLRESUMEACK, "allresumeack" },
		{ DMI_DMSTATUS, DMI_DMSTATUS_ANYRESUMEACK, "anyresumeack" },
		{ DMI_DMSTATUS, DMI_DMSTATUS_ALLNONEXISTENT, "allnonexistent" },
		{ DMI_DMSTATUS, DMI_DMSTATUS_ANYNONEXISTENT, "anynonexistent" },
		{ DMI_DMSTATUS, DMI_DMSTATUS_ALLUNAVAIL, "allunavail" },
		{ DMI_DMSTATUS, DMI_DMSTATUS_ANYUNAVAIL, "anyunavail" },
		{ DMI_DMSTATUS, DMI_DMSTATUS_ALLRUNNING, "allrunning" },
		{ DMI_DMSTATUS, DMI_DMSTATUS_ANYRUNNING, "anyrunning" },
		{ DMI_DMSTATUS, DMI_DMSTATUS_ALLHALTED, "allhalted" },
		{ DMI_DMSTATUS, DMI_DMSTATUS_ANYHALTED, "anyhalted" },
		{ DMI_DMSTATUS, DMI_DMSTATUS_AUTHENTICATED, "authenticated" },
		{ DMI_DMSTATUS, DMI_DMSTATUS_AUTHBUSY, "authbusy" },
		{ DMI_DMSTATUS, DMI_DMSTATUS_DEVTREEVALID, "devtreevalid" },
		{ DMI_DMSTATUS, DMI_DMSTATUS_VERSION, "version" },

		{ DMI_ABSTRACTCS, DMI_ABSTRACTCS_PROGBUFSIZE, "progbufsize" },
		{ DMI_ABSTRACTCS, DMI_ABSTRACTCS_BUSY, "busy" },
		{ DMI_ABSTRACTCS, DMI_ABSTRACTCS_CMDERR, "cmderr" },
		{ DMI_ABSTRACTCS, DMI_ABSTRACTCS_DATACOUNT, "datacount" },

		{ DMI_COMMAND, DMI_COMMAND_CMDTYPE, "cmdtype" },

		{ DMI_SBCS, DMI_SBCS_SBREADONADDR, "sbreadonaddr" },
		{ DMI_SBCS, DMI_SBCS_SBACCESS, "sbaccess" },
		{ DMI_SBCS, DMI_SBCS_SBAUTOINCREMENT, "sbautoincrement" },
		{ DMI_SBCS, DMI_SBCS_SBREADONDATA, "sbreadondata" },
		{ DMI_SBCS, DMI_SBCS_SBERROR, "sberror" },
		{ DMI_SBCS, DMI_SBCS_SBASIZE, "sbasize" },
		{ DMI_SBCS, DMI_SBCS_SBACCESS128, "sbaccess128" },
		{ DMI_SBCS, DMI_SBCS_SBACCESS64, "sbaccess64" },
		{ DMI_SBCS, DMI_SBCS_SBACCESS32, "sbaccess32" },
		{ DMI_SBCS, DMI_SBCS_SBACCESS16, "sbaccess16" },
		{ DMI_SBCS, DMI_SBCS_SBACCESS8, "sbaccess8" },
	};

	text[0] = 0;
	for (unsigned i = 0; i < DIM(description); i++) {
		if (description[i].address == address) {
			uint64_t mask = description[i].mask;
			unsigned value = get_field(data, mask);
			if (value) {
				if (i > 0)
					*(text++) = ' ';
				if (mask & (mask >> 1)) {
					/* If the field is more than 1 bit wide. */
					sprintf(text, "%s=%d", description[i].name, value);
				} else {
					strcpy(text, description[i].name);
				}
				text += strlen(text);
			}
		}
	}
}

static void dump_field(const struct scan_field *field)
{
	static const char * const op_string[] = {"-", "r", "w", "?"};
	static const char * const status_string[] = {"+", "?", "F", "b"};

	if (debug_level < LOG_LVL_DEBUG)
		return;

	uint64_t out = buf_get_u64(field->out_value, 0, field->num_bits);
	unsigned int out_op = get_field(out, DTM_DMI_OP);
	unsigned int out_data = get_field(out, DTM_DMI_DATA);
	unsigned int out_address = out >> DTM_DMI_ADDRESS_OFFSET;

	uint64_t in = buf_get_u64(field->in_value, 0, field->num_bits);
	unsigned int in_op = get_field(in, DTM_DMI_OP);
	unsigned int in_data = get_field(in, DTM_DMI_DATA);
	unsigned int in_address = in >> DTM_DMI_ADDRESS_OFFSET;

	log_printf_lf(LOG_LVL_DEBUG,
			__FILE__, __LINE__, "scan",
			"%db %s %08x @%02x -> %s %08x @%02x",
			field->num_bits,
			op_string[out_op], out_data, out_address,
			status_string[in_op], in_data, in_address);

	char out_text[500];
	char in_text[500];
	decode_dmi(out_text, out_address, out_data);
	decode_dmi(in_text, in_address, in_data);
	if (in_text[0] || out_text[0]) {
		log_printf_lf(LOG_LVL_DEBUG, __FILE__, __LINE__, "scan", "%s -> %s",
				out_text, in_text);
	}
}

/*** Utility functions. ***/

static void select_dmi(struct target *target)
{
	static uint8_t ir_dmi[1] = {DTM_DMI};
	struct scan_field field = {
		.num_bits = target->tap->ir_length,
		.out_value = ir_dmi,
		.in_value = NULL,
		.check_value = NULL,
		.check_mask = NULL
	};

	jtag_add_ir_scan(target->tap, &field, TAP_IDLE);
}

static uint32_t dtmcontrol_scan(struct target *target, uint32_t out)
{
	struct scan_field field;
	uint8_t in_value[4];
	uint8_t out_value[4];

	buf_set_u32(out_value, 0, 32, out);

	jtag_add_ir_scan(target->tap, &select_dtmcontrol, TAP_IDLE);

	field.num_bits = 32;
	field.out_value = out_value;
	field.in_value = in_value;
	jtag_add_dr_scan(target->tap, 1, &field, TAP_IDLE);

	/* Always return to dmi. */
	select_dmi(target);

	int retval = jtag_execute_queue();
	if (retval != ERROR_OK) {
		LOG_ERROR("failed jtag scan: %d", retval);
		return retval;
	}

	uint32_t in = buf_get_u32(field.in_value, 0, 32);
	LOG_DEBUG("DTMCS: 0x%x -> 0x%x", out, in);

	return in;
}

static void increase_dmi_busy_delay(struct target *target)
{
	riscv013_info_t *info = get_info(target);
	info->dmi_busy_delay += info->dmi_busy_delay / 10 + 1;
	LOG_DEBUG("dtmcontrol_idle=%d, dmi_busy_delay=%d, ac_busy_delay=%d",
			info->dtmcontrol_idle, info->dmi_busy_delay,
			info->ac_busy_delay);

	dtmcontrol_scan(target, DTM_DTMCS_DMIRESET);
}

/**
 * exec: If this is set, assume the scan results in an execution, so more
 * run-test/idle cycles may be required.
 */
static dmi_status_t dmi_scan(struct target *target, uint32_t *address_in,
		uint32_t *data_in, dmi_op_t op, uint32_t address_out, uint32_t data_out,
		bool exec)
{
	riscv013_info_t *info = get_info(target);
	uint8_t in[8] = {0};
	uint8_t out[8];
	struct scan_field field = {
		.num_bits = info->abits + DTM_DMI_OP_LENGTH + DTM_DMI_DATA_LENGTH,
		.out_value = out,
		.in_value = in
	};

	assert(info->abits != 0);

	buf_set_u32(out, DTM_DMI_OP_OFFSET, DTM_DMI_OP_LENGTH, op);
	buf_set_u32(out, DTM_DMI_DATA_OFFSET, DTM_DMI_DATA_LENGTH, data_out);
	buf_set_u32(out, DTM_DMI_ADDRESS_OFFSET, info->abits, address_out);

	/* Assume dbus is already selected. */
	jtag_add_dr_scan(target->tap, 1, &field, TAP_IDLE);

	int idle_count = info->dmi_busy_delay;
	if (exec)
		idle_count += info->ac_busy_delay;

	if (idle_count)
		jtag_add_runtest(idle_count, TAP_IDLE);

	int retval = jtag_execute_queue();
	if (retval != ERROR_OK) {
		LOG_ERROR("dmi_scan failed jtag scan");
		return DMI_STATUS_FAILED;
	}

	if (data_in)
		*data_in = buf_get_u32(in, DTM_DMI_DATA_OFFSET, DTM_DMI_DATA_LENGTH);

	if (address_in)
		*address_in = buf_get_u32(in, DTM_DMI_ADDRESS_OFFSET, info->abits);

	dump_field(&field);

	return buf_get_u32(in, DTM_DMI_OP_OFFSET, DTM_DMI_OP_LENGTH);
}

<<<<<<< HEAD
static int dmi_op(struct target *target, uint32_t *data_in, int dmi_op,
		uint32_t address, uint32_t data_out)
=======
static int dmi_op_timeout(struct target *target, uint32_t *data_in, int dmi_op,
		uint32_t address, uint32_t data_out, int timeout_sec)
>>>>>>> 06e6c229
{
	select_dmi(target);

	dmi_status_t status;
	uint32_t address_in;

	const char *op_name;
	switch (dmi_op) {
		case DMI_OP_NOP:
			op_name = "nop";
			break;
		case DMI_OP_READ:
			op_name = "read";
			break;
		case DMI_OP_WRITE:
			op_name = "write";
			break;
		default:
			LOG_ERROR("Invalid DMI operation: %d", dmi_op);
			return ERROR_FAIL;
	}

	time_t start = time(NULL);
	/* This first loop performs the request.  Note that if for some reason this
	 * stays busy, it is actually due to the previous access. */
	while (1) {
		status = dmi_scan(target, NULL, NULL, dmi_op, address, data_out,
				false);
		if (status == DMI_STATUS_BUSY) {
			increase_dmi_busy_delay(target);
		} else if (status == DMI_STATUS_SUCCESS) {
			break;
		} else {
			LOG_ERROR("failed %s at 0x%x, status=%d", op_name, address, status);
<<<<<<< HEAD
			return ERROR_FAIL;
		}
		if (time(NULL) - start > riscv_command_timeout_sec) {
			LOG_ERROR("dmi.op is still busy after %d seconds. The target is "
					"either really slow or broken. You could increase the "
					"timeout with riscv set_command_timeout_sec.",
					riscv_command_timeout_sec);
			return ERROR_FAIL;
		}
		usleep(100000);
=======
			return ERROR_FAIL;
		}
		if (time(NULL) - start > timeout_sec)
			return ERROR_TIMEOUT_REACHED;
>>>>>>> 06e6c229
	}

	if (status != DMI_STATUS_SUCCESS) {
		LOG_ERROR("Failed %s at 0x%x; status=%d", op_name, address, status);
		return ERROR_FAIL;
	}

	/* This second loop ensures the request succeeded, and gets back data.
	 * Note that NOP can result in a 'busy' result as well, but that would be
	 * noticed on the next DMI access we do. */
	while (1) {
		status = dmi_scan(target, &address_in, data_in, DMI_OP_NOP, address, 0,
				false);
		if (status == DMI_STATUS_BUSY) {
			increase_dmi_busy_delay(target);
		} else if (status == DMI_STATUS_SUCCESS) {
			break;
		} else {
			LOG_ERROR("failed %s (NOP) at 0x%x, status=%d", op_name, address,
					status);
<<<<<<< HEAD
			return ERROR_FAIL;
		}
		if (time(NULL) - start > riscv_command_timeout_sec) {
			LOG_ERROR("dmi.op is still busy after %d seconds. The target is "
					"either really slow or broken. You could increase the "
					"timeout with riscv set_command_timeout_sec.",
					riscv_command_timeout_sec);
=======
>>>>>>> 06e6c229
			return ERROR_FAIL;
		}
		if (time(NULL) - start > timeout_sec)
			return ERROR_TIMEOUT_REACHED;
	}

	if (status != DMI_STATUS_SUCCESS) {
		if (status == DMI_STATUS_FAILED || !data_in) {
			LOG_ERROR("Failed %s (NOP) at 0x%x; status=%d", op_name, address,
					status);
		} else {
			LOG_ERROR("Failed %s (NOP) at 0x%x; value=0x%x, status=%d",
					op_name, address, *data_in, status);
		}
		return ERROR_FAIL;
	}

	return ERROR_OK;
}

<<<<<<< HEAD
static int dmi_read(struct target *target, uint32_t *value, uint32_t address)
{
=======
static int dmi_op(struct target *target, uint32_t *data_in, int dmi_op,
		uint32_t address, uint32_t data_out)
{
	int result = dmi_op_timeout(target, data_in, dmi_op, address, data_out,
			riscv_command_timeout_sec);
	if (result == ERROR_TIMEOUT_REACHED) {
		LOG_ERROR("DMI operation didn't complete in %d seconds. The target is "
				"either really slow or broken. You could increase the "
				"timeout with riscv set_command_timeout_sec.",
				riscv_command_timeout_sec);
		return ERROR_FAIL;
	}
	return result;
}

static int dmi_read(struct target *target, uint32_t *value, uint32_t address)
{
>>>>>>> 06e6c229
	return dmi_op(target, value, DMI_OP_READ, address, 0);
}

static int dmi_write(struct target *target, uint32_t address, uint32_t value)
{
	return dmi_op(target, NULL, DMI_OP_WRITE, address, value);
}

int dmstatus_read_timeout(struct target *target, uint32_t *dmstatus,
		bool authenticated, unsigned timeout_sec)
{
	int result = dmi_op_timeout(target, dmstatus, DMI_OP_READ, DMI_DMSTATUS, 0,
			timeout_sec);
	if (result != ERROR_OK)
		return result;
	if (authenticated && !get_field(*dmstatus, DMI_DMSTATUS_AUTHENTICATED)) {
		LOG_ERROR("Debugger is not authenticated to target Debug Module. "
				"(dmstatus=0x%x). Use `riscv authdata_read` and "
				"`riscv authdata_write` commands to authenticate.", *dmstatus);
		return ERROR_FAIL;
	}
	return ERROR_OK;
}

int dmstatus_read(struct target *target, uint32_t *dmstatus,
		bool authenticated)
{
	return dmstatus_read_timeout(target, dmstatus, authenticated,
			riscv_command_timeout_sec);
}

static void increase_ac_busy_delay(struct target *target)
{
	riscv013_info_t *info = get_info(target);
	info->ac_busy_delay += info->ac_busy_delay / 10 + 1;
	LOG_DEBUG("dtmcontrol_idle=%d, dmi_busy_delay=%d, ac_busy_delay=%d",
			info->dtmcontrol_idle, info->dmi_busy_delay,
			info->ac_busy_delay);
}

uint32_t abstract_register_size(unsigned width)
{
	switch (width) {
		case 32:
			return set_field(0, AC_ACCESS_REGISTER_SIZE, 2);
		case 64:
			return set_field(0, AC_ACCESS_REGISTER_SIZE, 3);
			break;
		case 128:
			return set_field(0, AC_ACCESS_REGISTER_SIZE, 4);
			break;
		default:
			LOG_ERROR("Unsupported register width: %d", width);
			return 0;
	}
}

static int wait_for_idle(struct target *target, uint32_t *abstractcs)
{
	RISCV013_INFO(info);
	time_t start = time(NULL);
	while (1) {
		if (dmi_read(target, abstractcs, DMI_ABSTRACTCS) != ERROR_OK)
			return ERROR_FAIL;

		if (get_field(*abstractcs, DMI_ABSTRACTCS_BUSY) == 0)
			return ERROR_OK;

		if (time(NULL) - start > riscv_command_timeout_sec) {
			info->cmderr = get_field(*abstractcs, DMI_ABSTRACTCS_CMDERR);
			if (info->cmderr != CMDERR_NONE) {
				const char *errors[8] = {
					"none",
					"busy",
					"not supported",
					"exception",
					"halt/resume",
					"reserved",
					"reserved",
					"other" };

				LOG_ERROR("Abstract command ended in error '%s' (abstractcs=0x%x)",
						errors[info->cmderr], *abstractcs);
			}

			LOG_ERROR("Timed out after %ds waiting for busy to go low (abstractcs=0x%x). "
					"Increase the timeout with riscv set_command_timeout_sec.",
					riscv_command_timeout_sec,
					*abstractcs);
			return ERROR_FAIL;
		}
	}
}

static int execute_abstract_command(struct target *target, uint32_t command)
{
	RISCV013_INFO(info);
	LOG_DEBUG("command=0x%x", command);
	dmi_write(target, DMI_COMMAND, command);

	uint32_t abstractcs = 0;
	wait_for_idle(target, &abstractcs);

	info->cmderr = get_field(abstractcs, DMI_ABSTRACTCS_CMDERR);
	if (info->cmderr != 0) {
		LOG_DEBUG("command 0x%x failed; abstractcs=0x%x", command, abstractcs);
		/* Clear the error. */
		dmi_write(target, DMI_ABSTRACTCS, set_field(0, DMI_ABSTRACTCS_CMDERR,
					info->cmderr));
		return ERROR_FAIL;
	}

	return ERROR_OK;
}

static riscv_reg_t read_abstract_arg(struct target *target, unsigned index,
		unsigned size_bits)
{
	riscv_reg_t value = 0;
	uint32_t v;
	unsigned offset = index * size_bits / 32;
	switch (size_bits) {
		default:
			LOG_ERROR("Unsupported size: %d", size_bits);
			return ~0;
		case 64:
			dmi_read(target, &v, DMI_DATA0 + offset + 1);
			value |= ((uint64_t) v) << 32;
			/* falls through */
		case 32:
			dmi_read(target, &v, DMI_DATA0 + offset);
			value |= v;
	}
	return value;
}

static int write_abstract_arg(struct target *target, unsigned index,
		riscv_reg_t value, unsigned size_bits)
{
	unsigned offset = index * size_bits / 32;
	switch (size_bits) {
		default:
			LOG_ERROR("Unsupported size: %d", size_bits);
			return ERROR_FAIL;
		case 64:
			dmi_write(target, DMI_DATA0 + offset + 1, value >> 32);
			/* falls through */
		case 32:
			dmi_write(target, DMI_DATA0 + offset, value);
	}
	return ERROR_OK;
}

/**
 * @size in bits
 */
static uint32_t access_register_command(uint32_t number, unsigned size,
		uint32_t flags)
{
	uint32_t command = set_field(0, DMI_COMMAND_CMDTYPE, 0);
	switch (size) {
		case 32:
			command = set_field(command, AC_ACCESS_REGISTER_SIZE, 2);
			break;
		case 64:
			command = set_field(command, AC_ACCESS_REGISTER_SIZE, 3);
			break;
		default:
			assert(0);
	}

	if (number <= GDB_REGNO_XPR31) {
		command = set_field(command, AC_ACCESS_REGISTER_REGNO,
				0x1000 + number - GDB_REGNO_ZERO);
	} else if (number >= GDB_REGNO_FPR0 && number <= GDB_REGNO_FPR31) {
		command = set_field(command, AC_ACCESS_REGISTER_REGNO,
				0x1020 + number - GDB_REGNO_FPR0);
	} else if (number >= GDB_REGNO_CSR0 && number <= GDB_REGNO_CSR4095) {
		command = set_field(command, AC_ACCESS_REGISTER_REGNO,
				number - GDB_REGNO_CSR0);
	} else {
		assert(0);
	}

	command |= flags;

	return command;
}

static int register_read_abstract(struct target *target, uint64_t *value,
		uint32_t number, unsigned size)
{
	RISCV013_INFO(info);

	if (number >= GDB_REGNO_FPR0 && number <= GDB_REGNO_FPR31 &&
			!info->abstract_read_fpr_supported)
		return ERROR_FAIL;
	if (number >= GDB_REGNO_CSR0 && number <= GDB_REGNO_CSR4095 &&
			!info->abstract_read_csr_supported)
		return ERROR_FAIL;

	uint32_t command = access_register_command(number, size,
			AC_ACCESS_REGISTER_TRANSFER);

	int result = execute_abstract_command(target, command);
	if (result != ERROR_OK) {
		if (info->cmderr == CMDERR_NOT_SUPPORTED) {
			if (number >= GDB_REGNO_FPR0 && number <= GDB_REGNO_FPR31) {
				info->abstract_read_fpr_supported = false;
				LOG_INFO("Disabling abstract command reads from FPRs.");
			} else if (number >= GDB_REGNO_CSR0 && number <= GDB_REGNO_CSR4095) {
				info->abstract_read_csr_supported = false;
				LOG_INFO("Disabling abstract command reads from CSRs.");
			}
		}
		return result;
	}

	if (value)
		*value = read_abstract_arg(target, 0, size);

	return ERROR_OK;
}

static int register_write_abstract(struct target *target, uint32_t number,
		uint64_t value, unsigned size)
{
	RISCV013_INFO(info);

	if (number >= GDB_REGNO_FPR0 && number <= GDB_REGNO_FPR31 &&
			!info->abstract_write_fpr_supported)
		return ERROR_FAIL;
	if (number >= GDB_REGNO_CSR0 && number <= GDB_REGNO_CSR4095 &&
			!info->abstract_write_csr_supported)
		return ERROR_FAIL;

	uint32_t command = access_register_command(number, size,
			AC_ACCESS_REGISTER_TRANSFER |
			AC_ACCESS_REGISTER_WRITE);

	if (write_abstract_arg(target, 0, value, size) != ERROR_OK)
		return ERROR_FAIL;

	int result = execute_abstract_command(target, command);
	if (result != ERROR_OK) {
		if (info->cmderr == CMDERR_NOT_SUPPORTED) {
			if (number >= GDB_REGNO_FPR0 && number <= GDB_REGNO_FPR31) {
				info->abstract_write_fpr_supported = false;
				LOG_INFO("Disabling abstract command writes to FPRs.");
			} else if (number >= GDB_REGNO_CSR0 && number <= GDB_REGNO_CSR4095) {
				info->abstract_write_csr_supported = false;
				LOG_INFO("Disabling abstract command writes to CSRs.");
			}
		}
		return result;
	}

	return ERROR_OK;
}

static int examine_progbuf(struct target *target)
{
	riscv013_info_t *info = get_info(target);

	if (info->progbuf_writable != YNM_MAYBE)
		return ERROR_OK;

	/* Figure out if progbuf is writable. */

	if (info->progbufsize < 1) {
		info->progbuf_writable = YNM_NO;
		LOG_INFO("No program buffer present.");
		return ERROR_OK;
	}

	uint64_t s0;
	if (register_read(target, &s0, GDB_REGNO_S0) != ERROR_OK)
		return ERROR_FAIL;

	struct riscv_program program;
	riscv_program_init(&program, target);
	riscv_program_insert(&program, auipc(S0));
	if (riscv_program_exec(&program, target) != ERROR_OK)
		return ERROR_FAIL;

	if (register_read_direct(target, &info->progbuf_address, GDB_REGNO_S0) != ERROR_OK)
		return ERROR_FAIL;

	riscv_program_init(&program, target);
	riscv_program_insert(&program, sw(S0, S0, 0));
	int result = riscv_program_exec(&program, target);

	if (register_write_direct(target, GDB_REGNO_S0, s0) != ERROR_OK)
		return ERROR_FAIL;

	if (result != ERROR_OK) {
		/* This program might have failed if the program buffer is not
		 * writable. */
		info->progbuf_writable = YNM_NO;
		return ERROR_OK;
	}

	uint32_t written;
	if (dmi_read(target, &written, DMI_PROGBUF0) != ERROR_OK)
		return ERROR_FAIL;
	if (written == (uint32_t) info->progbuf_address) {
		LOG_INFO("progbuf is writable at 0x%" PRIx64,
				info->progbuf_address);
		info->progbuf_writable = YNM_YES;

	} else {
		LOG_INFO("progbuf is not writeable at 0x%" PRIx64,
				info->progbuf_address);
		info->progbuf_writable = YNM_NO;
	}

	return ERROR_OK;
}

typedef enum {
	SPACE_DMI_DATA,
	SPACE_DMI_PROGBUF,
	SPACE_DMI_RAM
} memory_space_t;

typedef struct {
	/* How can the debugger access this memory? */
	memory_space_t memory_space;
	/* Memory address to access the scratch memory from the hart. */
	riscv_addr_t hart_address;
	/* Memory address to access the scratch memory from the debugger. */
	riscv_addr_t debug_address;
} scratch_mem_t;

/**
 * Find some scratch memory to be used with the given program.
 */
static int scratch_find(struct target *target,
		scratch_mem_t *scratch,
		struct riscv_program *program,
		unsigned size_bytes)
{
	riscv013_info_t *info = get_info(target);

	riscv_addr_t alignment = 1;
	while (alignment < size_bytes)
		alignment *= 2;

	if (info->dataaccess == 1) {
		/* Sign extend dataaddr. */
		scratch->hart_address = info->dataaddr;
		if (info->dataaddr & (1<<11))
			scratch->hart_address |= 0xfffffffffffff000ULL;
		/* Align. */
		scratch->hart_address = (scratch->hart_address + alignment - 1) & ~(alignment - 1);

		if ((size_bytes + scratch->hart_address - info->dataaddr + 3) / 4 >=
				info->datasize) {
			scratch->memory_space = SPACE_DMI_DATA;
			scratch->debug_address = (scratch->hart_address - info->dataaddr) / 4;
			return ERROR_OK;
		}
	}

	if (examine_progbuf(target) != ERROR_OK)
		return ERROR_FAIL;

	/* Allow for ebreak at the end of the program. */
	unsigned program_size = (program->instruction_count + 1) * 4;
	scratch->hart_address = (info->progbuf_address + program_size + alignment - 1) &
		~(alignment - 1);
	if ((size_bytes + scratch->hart_address - info->progbuf_address + 3) / 4 >=
			info->progbufsize) {
		scratch->memory_space = SPACE_DMI_PROGBUF;
		scratch->debug_address = (scratch->hart_address - info->progbuf_address) / 4;
		return ERROR_OK;
	}

	if (riscv_use_scratch_ram) {
		scratch->hart_address = (riscv_scratch_ram_address + alignment - 1) &
			~(alignment - 1);
		scratch->memory_space = SPACE_DMI_RAM;
		scratch->debug_address = scratch->hart_address;
		return ERROR_OK;
	}

	LOG_ERROR("Couldn't find %d bytes of scratch RAM to use. Please configure "
			"an address with 'riscv set_scratch_ram'.", size_bytes);
	return ERROR_FAIL;
}

static int scratch_read64(struct target *target, scratch_mem_t *scratch,
		uint64_t *value)
{
	uint32_t v;
	switch (scratch->memory_space) {
		case SPACE_DMI_DATA:
			if (dmi_read(target, &v, DMI_DATA0 + scratch->debug_address) != ERROR_OK)
				return ERROR_FAIL;
			*value = v;
			if (dmi_read(target, &v, DMI_DATA1 + scratch->debug_address) != ERROR_OK)
				return ERROR_FAIL;
			*value |= ((uint64_t) v) << 32;
			break;
		case SPACE_DMI_PROGBUF:
			if (dmi_read(target, &v, DMI_PROGBUF0 + scratch->debug_address) != ERROR_OK)
				return ERROR_FAIL;
			*value = v;
			if (dmi_read(target, &v, DMI_PROGBUF1 + scratch->debug_address) != ERROR_OK)
				return ERROR_FAIL;
			*value |= ((uint64_t) v) << 32;
			break;
		case SPACE_DMI_RAM:
			{
				uint8_t buffer[8];
				if (read_memory(target, scratch->debug_address, 4, 2, buffer) != ERROR_OK)
					return ERROR_FAIL;
				*value = buffer[0] |
					(((uint64_t) buffer[1]) << 8) |
					(((uint64_t) buffer[2]) << 16) |
					(((uint64_t) buffer[3]) << 24) |
					(((uint64_t) buffer[4]) << 32) |
					(((uint64_t) buffer[5]) << 40) |
					(((uint64_t) buffer[6]) << 48) |
					(((uint64_t) buffer[7]) << 56);
			}
			break;
	}
	return ERROR_OK;
}

static int scratch_write64(struct target *target, scratch_mem_t *scratch,
		uint64_t value)
{
	switch (scratch->memory_space) {
		case SPACE_DMI_DATA:
			dmi_write(target, DMI_DATA0 + scratch->debug_address, value);
			dmi_write(target, DMI_DATA1 + scratch->debug_address, value >> 32);
			break;
		case SPACE_DMI_PROGBUF:
			dmi_write(target, DMI_PROGBUF0 + scratch->debug_address, value);
			dmi_write(target, DMI_PROGBUF1 + scratch->debug_address, value >> 32);
			break;
		case SPACE_DMI_RAM:
			{
				uint8_t buffer[8] = {
					value,
					value >> 8,
					value >> 16,
					value >> 24,
					value >> 32,
					value >> 40,
					value >> 48,
					value >> 56
				};
				if (write_memory(target, scratch->debug_address, 4, 2, buffer) != ERROR_OK)
					return ERROR_FAIL;
			}
			break;
	}
	return ERROR_OK;
}

/** Return register size in bits. */
static unsigned register_size(struct target *target, unsigned number)
{
	/* If reg_cache hasn't been initialized yet, make a guess. We need this for
	 * when this function is called during examine(). */
	if (target->reg_cache)
		return target->reg_cache->reg_list[number].size;
	else
		return riscv_xlen(target);
}

static int register_write_direct(struct target *target, unsigned number,
		uint64_t value)
{
	RISCV013_INFO(info);
	RISCV_INFO(r);

	LOG_DEBUG("[%d] reg[0x%x] <- 0x%" PRIx64, riscv_current_hartid(target),
			number, value);

	int result = register_write_abstract(target, number, value,
			register_size(target, number));
	if (result == ERROR_OK && target->reg_cache) {
		struct reg *reg = &target->reg_cache->reg_list[number];
		buf_set_u64(reg->value, 0, reg->size, value);
		reg->valid = true;
	}
	if (result == ERROR_OK || info->progbufsize + r->impebreak < 2 ||
			!riscv_is_halted(target))
		return result;

	struct riscv_program program;
	riscv_program_init(&program, target);

	uint64_t s0;
	if (register_read(target, &s0, GDB_REGNO_S0) != ERROR_OK)
		return ERROR_FAIL;

	if (number >= GDB_REGNO_FPR0 && number <= GDB_REGNO_FPR31 &&
			riscv_supports_extension(target, riscv_current_hartid(target), 'D') &&
			riscv_xlen(target) < 64) {
		/* There are no instructions to move all the bits from a register, so
		 * we need to use some scratch RAM. */
		riscv_program_insert(&program, fld(number - GDB_REGNO_FPR0, S0, 0));

		scratch_mem_t scratch;
		if (scratch_find(target, &scratch, &program, 8) != ERROR_OK)
			return ERROR_FAIL;

		if (register_write_direct(target, GDB_REGNO_S0, scratch.hart_address)
				!= ERROR_OK)
			return ERROR_FAIL;

		if (scratch_write64(target, &scratch, value) != ERROR_OK)
			return ERROR_FAIL;

	} else {
		if (register_write_direct(target, GDB_REGNO_S0, value) != ERROR_OK)
			return ERROR_FAIL;

		if (number >= GDB_REGNO_FPR0 && number <= GDB_REGNO_FPR31) {
			if (riscv_supports_extension(target, riscv_current_hartid(target), 'D'))
				riscv_program_insert(&program, fmv_d_x(number - GDB_REGNO_FPR0, S0));
			else
				riscv_program_insert(&program, fmv_w_x(number - GDB_REGNO_FPR0, S0));
		} else if (number >= GDB_REGNO_CSR0 && number <= GDB_REGNO_CSR4095) {
			riscv_program_csrw(&program, S0, number);
		} else {
			LOG_ERROR("Unsupported register (enum gdb_regno)(%d)", number);
			return ERROR_FAIL;
		}
	}

	int exec_out = riscv_program_exec(&program, target);
	/* Don't message on error. Probably the register doesn't exist. */
	if (exec_out == ERROR_OK && target->reg_cache) {
		struct reg *reg = &target->reg_cache->reg_list[number];
		buf_set_u64(reg->value, 0, reg->size, value);
		reg->valid = true;
	}

	/* Restore S0. */
	if (register_write_direct(target, GDB_REGNO_S0, s0) != ERROR_OK)
		return ERROR_FAIL;

	return exec_out;
}

/** Return the cached value, or read from the target if necessary. */
static int register_read(struct target *target, uint64_t *value, uint32_t number)
{
	if (number == GDB_REGNO_ZERO) {
		*value = 0;
		return ERROR_OK;
	}
	if (target->reg_cache &&
			(number <= GDB_REGNO_XPR31 ||
			 (number >= GDB_REGNO_FPR0 && number <= GDB_REGNO_FPR31))) {
		/* Only check the cache for registers that we know won't spontaneously
		 * change. */
		struct reg *reg = &target->reg_cache->reg_list[number];
		if (reg && reg->valid) {
			*value = buf_get_u64(reg->value, 0, reg->size);
			return ERROR_OK;
		}
	}
	int result = register_read_direct(target, value, number);
	if (result != ERROR_OK)
		return ERROR_FAIL;
	if (target->reg_cache) {
		struct reg *reg = &target->reg_cache->reg_list[number];
		buf_set_u64(reg->value, 0, reg->size, *value);
		reg->valid = true;
	}
	return ERROR_OK;
}

/** Actually read registers from the target right now. */
static int register_read_direct(struct target *target, uint64_t *value, uint32_t number)
{
	RISCV013_INFO(info);
	RISCV_INFO(r);

	int result = register_read_abstract(target, value, number,
			register_size(target, number));

	if (result != ERROR_OK &&
			info->progbufsize + r->impebreak >= 2 &&
			number > GDB_REGNO_XPR31) {
		struct riscv_program program;
		riscv_program_init(&program, target);

		scratch_mem_t scratch;
		bool use_scratch = false;

		uint64_t s0;
		if (register_read(target, &s0, GDB_REGNO_S0) != ERROR_OK)
			return ERROR_FAIL;

		/* Write program to move data into s0. */

		uint64_t mstatus;
		if (number >= GDB_REGNO_FPR0 && number <= GDB_REGNO_FPR31) {
			if (register_read(target, &mstatus, GDB_REGNO_MSTATUS) != ERROR_OK)
				return ERROR_FAIL;
			if ((mstatus & MSTATUS_FS) == 0)
				if (register_write_direct(target, GDB_REGNO_MSTATUS,
							set_field(mstatus, MSTATUS_FS, 1)) != ERROR_OK)
					return ERROR_FAIL;

			if (riscv_supports_extension(target, riscv_current_hartid(target), 'D')
					&& riscv_xlen(target) < 64) {
				/* There are no instructions to move all the bits from a
				 * register, so we need to use some scratch RAM. */
				riscv_program_insert(&program, fsd(number - GDB_REGNO_FPR0, S0,
							0));

				if (scratch_find(target, &scratch, &program, 8) != ERROR_OK)
					return ERROR_FAIL;
				use_scratch = true;

				if (register_write_direct(target, GDB_REGNO_S0,
							scratch.hart_address) != ERROR_OK)
					return ERROR_FAIL;
			} else if (riscv_supports_extension(target,
						riscv_current_hartid(target), 'D')) {
				riscv_program_insert(&program, fmv_x_d(S0, number - GDB_REGNO_FPR0));
			} else {
				riscv_program_insert(&program, fmv_x_w(S0, number - GDB_REGNO_FPR0));
			}
		} else if (number >= GDB_REGNO_CSR0 && number <= GDB_REGNO_CSR4095) {
			riscv_program_csrr(&program, S0, number);
		} else {
			LOG_ERROR("Unsupported register (enum gdb_regno)(%d)", number);
			return ERROR_FAIL;
		}

		/* Execute program. */
		result = riscv_program_exec(&program, target);
		/* Don't message on error. Probably the register doesn't exist. */

		if (use_scratch) {
			if (scratch_read64(target, &scratch, value) != ERROR_OK)
				return ERROR_FAIL;
		} else {
			/* Read S0 */
			if (register_read_direct(target, value, GDB_REGNO_S0) != ERROR_OK)
				return ERROR_FAIL;
		}

		if (number >= GDB_REGNO_FPR0 && number <= GDB_REGNO_FPR31 &&
				(mstatus & MSTATUS_FS) == 0)
			if (register_write_direct(target, GDB_REGNO_MSTATUS, mstatus) != ERROR_OK)
				return ERROR_FAIL;

		/* Restore S0. */
		if (register_write_direct(target, GDB_REGNO_S0, s0) != ERROR_OK)
			return ERROR_FAIL;
	}

	if (result == ERROR_OK) {
		LOG_DEBUG("[%d] reg[0x%x] = 0x%" PRIx64, riscv_current_hartid(target),
				number, *value);
	}

	return result;
}

int wait_for_authbusy(struct target *target, uint32_t *dmstatus)
{
	time_t start = time(NULL);
	while (1) {
		uint32_t value;
		if (dmstatus_read(target, &value, false) != ERROR_OK)
			return ERROR_FAIL;
		if (dmstatus)
			*dmstatus = value;
		if (!get_field(value, DMI_DMSTATUS_AUTHBUSY))
			break;
		if (time(NULL) - start > riscv_command_timeout_sec) {
			LOG_ERROR("Timed out after %ds waiting for authbusy to go low (dmstatus=0x%x). "
					"Increase the timeout with riscv set_command_timeout_sec.",
					riscv_command_timeout_sec,
					value);
			return ERROR_FAIL;
		}
	}

	return ERROR_OK;
}

/*** OpenOCD target functions. ***/

static void deinit_target(struct target *target)
{
	LOG_DEBUG("riscv_deinit_target()");
	riscv_info_t *info = (riscv_info_t *) target->arch_info;
	free(info->version_specific);
	info->version_specific = NULL;
}

static int examine(struct target *target)
{
	/* Don't need to select dbus, since the first thing we do is read dtmcontrol. */

	uint32_t dtmcontrol = dtmcontrol_scan(target, 0);
	LOG_DEBUG("dtmcontrol=0x%x", dtmcontrol);
	LOG_DEBUG("  dmireset=%d", get_field(dtmcontrol, DTM_DTMCS_DMIRESET));
	LOG_DEBUG("  idle=%d", get_field(dtmcontrol, DTM_DTMCS_IDLE));
	LOG_DEBUG("  dmistat=%d", get_field(dtmcontrol, DTM_DTMCS_DMISTAT));
	LOG_DEBUG("  abits=%d", get_field(dtmcontrol, DTM_DTMCS_ABITS));
	LOG_DEBUG("  version=%d", get_field(dtmcontrol, DTM_DTMCS_VERSION));
	if (dtmcontrol == 0) {
		LOG_ERROR("dtmcontrol is 0. Check JTAG connectivity/board power.");
		return ERROR_FAIL;
	}
	if (get_field(dtmcontrol, DTM_DTMCS_VERSION) != 1) {
		LOG_ERROR("Unsupported DTM version %d. (dtmcontrol=0x%x)",
				get_field(dtmcontrol, DTM_DTMCS_VERSION), dtmcontrol);
		return ERROR_FAIL;
	}

	riscv013_info_t *info = get_info(target);
	info->abits = get_field(dtmcontrol, DTM_DTMCS_ABITS);
	info->dtmcontrol_idle = get_field(dtmcontrol, DTM_DTMCS_IDLE);

	uint32_t dmstatus;
	if (dmstatus_read(target, &dmstatus, false) != ERROR_OK)
		return ERROR_FAIL;
	LOG_DEBUG("dmstatus:  0x%08x", dmstatus);
	if (get_field(dmstatus, DMI_DMSTATUS_VERSION) != 2) {
		LOG_ERROR("OpenOCD only supports Debug Module version 2, not %d "
				"(dmstatus=0x%x)", get_field(dmstatus, DMI_DMSTATUS_VERSION), dmstatus);
		return ERROR_FAIL;
	}

	/* Reset the Debug Module. */
	dm013_info_t *dm = get_dm(target);
	if (!dm->was_reset) {
		dmi_write(target, DMI_DMCONTROL, 0);
		dmi_write(target, DMI_DMCONTROL, DMI_DMCONTROL_DMACTIVE);
		dm->was_reset = true;
	}

	uint32_t max_hartsel_mask = ((1L<<10)-1) << DMI_DMCONTROL_HARTSELLO_OFFSET;
	dmi_write(target, DMI_DMCONTROL, max_hartsel_mask | DMI_DMCONTROL_DMACTIVE);
	uint32_t dmcontrol;
	if (dmi_read(target, &dmcontrol, DMI_DMCONTROL) != ERROR_OK)
		return ERROR_FAIL;

	if (!get_field(dmcontrol, DMI_DMCONTROL_DMACTIVE)) {
		LOG_ERROR("Debug Module did not become active. dmcontrol=0x%x",
				dmcontrol);
		return ERROR_FAIL;
	}

	uint32_t hartsel = get_field(dmcontrol, max_hartsel_mask);
	info->hartsellen = 0;
	while (hartsel & 1) {
		info->hartsellen++;
		hartsel >>= 1;
	}
	LOG_DEBUG("hartsellen=%d", info->hartsellen);

	uint32_t hartinfo;
	if (dmi_read(target, &hartinfo, DMI_HARTINFO) != ERROR_OK)
		return ERROR_FAIL;

	info->datasize = get_field(hartinfo, DMI_HARTINFO_DATASIZE);
	info->dataaccess = get_field(hartinfo, DMI_HARTINFO_DATAACCESS);
	info->dataaddr = get_field(hartinfo, DMI_HARTINFO_DATAADDR);

	if (!get_field(dmstatus, DMI_DMSTATUS_AUTHENTICATED)) {
		LOG_ERROR("Debugger is not authenticated to target Debug Module. "
				"(dmstatus=0x%x). Use `riscv authdata_read` and "
				"`riscv authdata_write` commands to authenticate.", dmstatus);
		/* If we return ERROR_FAIL here, then in a multicore setup the next
		 * core won't be examined, which means we won't set up the
		 * authentication commands for them, which means the config script
		 * needs to be a lot more complex. */
		return ERROR_OK;
	}

	if (dmi_read(target, &info->sbcs, DMI_SBCS) != ERROR_OK)
		return ERROR_FAIL;

	/* Check that abstract data registers are accessible. */
	uint32_t abstractcs;
	if (dmi_read(target, &abstractcs, DMI_ABSTRACTCS) != ERROR_OK)
		return ERROR_FAIL;
	info->datacount = get_field(abstractcs, DMI_ABSTRACTCS_DATACOUNT);
	info->progbufsize = get_field(abstractcs, DMI_ABSTRACTCS_PROGBUFSIZE);

	LOG_INFO("datacount=%d progbufsize=%d", info->datacount, info->progbufsize);

	RISCV_INFO(r);
	r->impebreak = get_field(dmstatus, DMI_DMSTATUS_IMPEBREAK);

	if (info->progbufsize + r->impebreak < 2) {
		LOG_WARNING("We won't be able to execute fence instructions on this "
				"target. Memory may not always appear consistent. "
				"(progbufsize=%d, impebreak=%d)", info->progbufsize,
				r->impebreak);
	}

	/* Before doing anything else we must first enumerate the harts. */

	/* Don't call any riscv_* functions until after we've counted the number of
	 * cores and initialized registers. */
	for (int i = 0; i < MIN(RISCV_MAX_HARTS, 1 << info->hartsellen); ++i) {
		if (!riscv_rtos_enabled(target) && i != target->coreid)
			continue;

		r->current_hartid = i;
		if (riscv013_select_current_hart(target) != ERROR_OK)
			return ERROR_FAIL;

		uint32_t s;
		if (dmstatus_read(target, &s, true) != ERROR_OK)
			return ERROR_FAIL;
		if (get_field(s, DMI_DMSTATUS_ANYNONEXISTENT))
			break;
		r->hart_count = i + 1;

		if (get_field(s, DMI_DMSTATUS_ANYHAVERESET))
			dmi_write(target, DMI_DMCONTROL,
					set_field(DMI_DMCONTROL_DMACTIVE | DMI_DMCONTROL_ACKHAVERESET,
						hartsel_mask(target), i));

		if (!riscv_is_halted(target)) {
			if (riscv013_halt_current_hart(target) != ERROR_OK) {
				LOG_ERROR("Fatal: Hart %d failed to halt during examine()", i);
				return ERROR_FAIL;
			}
		}

		/* Without knowing anything else we can at least mess with the
		 * program buffer. */
		r->debug_buffer_size[i] = info->progbufsize;

		int result = register_read_abstract(target, NULL, GDB_REGNO_S0, 64);
		if (result == ERROR_OK)
			r->xlen[i] = 64;
		else
			r->xlen[i] = 32;

		if (register_read(target, &r->misa[i], GDB_REGNO_MISA)) {
			LOG_ERROR("Fatal: Failed to read MISA from hart %d.", i);
			return ERROR_FAIL;
		}

		/* Now init registers based on what we discovered. */
		if (riscv_init_registers(target) != ERROR_OK)
			return ERROR_FAIL;

		/* Display this as early as possible to help people who are using
		 * really slow simulators. */
		LOG_DEBUG(" hart %d: XLEN=%d, misa=0x%" PRIx64, i, r->xlen[i],
				r->misa[i]);
	}

	LOG_DEBUG("Enumerated %d harts", r->hart_count);

	if (r->hart_count == 0) {
		LOG_ERROR("No harts found!");
		return ERROR_FAIL;
	}

	/* Then we check the number of triggers availiable to each hart. */
	riscv_enumerate_triggers(target);

	/* Resumes all the harts, so the debugger can later pause them. */
	/* TODO: Only do this if the harts were halted to start with. */
	riscv_resume_all_harts(target);
	target->state = TARGET_RUNNING;

	target_set_examined(target);

	if (target->rtos)
		riscv_update_threads(target->rtos);

	/* Some regression suites rely on seeing 'Examined RISC-V core' to know
	 * when they can connect with gdb/telnet.
	 * We will need to update those suites if we want to change that text. */
	LOG_INFO("Examined RISC-V core; found %d harts",
			riscv_count_harts(target));
	for (int i = 0; i < riscv_count_harts(target); ++i) {
		if (riscv_hart_enabled(target, i)) {
			LOG_INFO(" hart %d: XLEN=%d, misa=0x%" PRIx64 ", %d triggers", i,
					r->xlen[i], r->misa[i], r->trigger_count[i]);
		} else {
			LOG_INFO(" hart %d: currently disabled", i);
		}
	}
	return ERROR_OK;
}

int riscv013_authdata_read(struct target *target, uint32_t *value)
{
	if (wait_for_authbusy(target, NULL) != ERROR_OK)
		return ERROR_FAIL;

	return dmi_read(target, value, DMI_AUTHDATA);
}

int riscv013_authdata_write(struct target *target, uint32_t value)
{
	uint32_t before, after;
	if (wait_for_authbusy(target, &before) != ERROR_OK)
		return ERROR_FAIL;

	dmi_write(target, DMI_AUTHDATA, value);

	if (wait_for_authbusy(target, &after) != ERROR_OK)
		return ERROR_FAIL;

	if (!get_field(before, DMI_DMSTATUS_AUTHENTICATED) &&
			get_field(after, DMI_DMSTATUS_AUTHENTICATED)) {
		LOG_INFO("authdata_write resulted in successful authentication");
		int result = ERROR_OK;
		dm013_info_t *dm = get_dm(target);
		target_list_t *entry;
		list_for_each_entry(entry, &dm->target_list, list) {
			if (examine(entry->target) != ERROR_OK)
				result = ERROR_FAIL;
		}
		return result;
	}

	return ERROR_OK;
}

static int init_target(struct command_context *cmd_ctx,
		struct target *target)
{
	LOG_DEBUG("init");
	riscv_info_t *generic_info = (riscv_info_t *) target->arch_info;

	generic_info->get_register = &riscv013_get_register;
	generic_info->set_register = &riscv013_set_register;
	generic_info->select_current_hart = &riscv013_select_current_hart;
	generic_info->is_halted = &riscv013_is_halted;
	generic_info->halt_current_hart = &riscv013_halt_current_hart;
	generic_info->resume_current_hart = &riscv013_resume_current_hart;
	generic_info->step_current_hart = &riscv013_step_current_hart;
	generic_info->on_halt = &riscv013_on_halt;
	generic_info->on_resume = &riscv013_on_resume;
	generic_info->on_step = &riscv013_on_step;
	generic_info->halt_reason = &riscv013_halt_reason;
	generic_info->read_debug_buffer = &riscv013_read_debug_buffer;
	generic_info->write_debug_buffer = &riscv013_write_debug_buffer;
	generic_info->execute_debug_buffer = &riscv013_execute_debug_buffer;
	generic_info->fill_dmi_write_u64 = &riscv013_fill_dmi_write_u64;
	generic_info->fill_dmi_read_u64 = &riscv013_fill_dmi_read_u64;
	generic_info->fill_dmi_nop_u64 = &riscv013_fill_dmi_nop_u64;
	generic_info->dmi_write_u64_bits = &riscv013_dmi_write_u64_bits;
	generic_info->authdata_read = &riscv013_authdata_read;
	generic_info->authdata_write = &riscv013_authdata_write;
	generic_info->dmi_read = &dmi_read;
	generic_info->dmi_write = &dmi_write;
	generic_info->test_compliance = &riscv013_test_compliance;
	generic_info->version_specific = calloc(1, sizeof(riscv013_info_t));
	if (!generic_info->version_specific)
		return ERROR_FAIL;
	riscv013_info_t *info = get_info(target);

	info->progbufsize = -1;

	info->dmi_busy_delay = 0;
	info->bus_master_read_delay = 0;
	info->bus_master_write_delay = 0;
	info->ac_busy_delay = 0;

	/* Assume all these abstract commands are supported until we learn
	 * otherwise.
	 * TODO: The spec allows eg. one CSR to be able to be accessed abstractly
	 * while another one isn't. We don't track that this closely here, but in
	 * the future we probably should. */
	info->abstract_read_csr_supported = true;
	info->abstract_write_csr_supported = true;
	info->abstract_read_fpr_supported = true;
	info->abstract_write_fpr_supported = true;

	return ERROR_OK;
}

static int assert_reset(struct target *target)
{
	RISCV_INFO(r);

	select_dmi(target);

	uint32_t control_base = set_field(0, DMI_DMCONTROL_DMACTIVE, 1);

	if (target->rtos) {
		/* There's only one target, and OpenOCD thinks each hart is a thread.
		 * We must reset them all. */

		/* TODO: Try to use hasel in dmcontrol */

		/* Set haltreq for each hart. */
		uint32_t control = control_base;
		for (int i = 0; i < riscv_count_harts(target); ++i) {
			if (!riscv_hart_enabled(target, i))
				continue;

			control = set_field(control_base, hartsel_mask(target), i);
			control = set_field(control, DMI_DMCONTROL_HALTREQ,
					target->reset_halt ? 1 : 0);
			dmi_write(target, DMI_DMCONTROL, control);
		}
		/* Assert ndmreset */
		control = set_field(control, DMI_DMCONTROL_NDMRESET, 1);
		dmi_write(target, DMI_DMCONTROL, control);

	} else {
		/* Reset just this hart. */
		uint32_t control = set_field(control_base, hartsel_mask(target),
				r->current_hartid);
		control = set_field(control, DMI_DMCONTROL_HALTREQ,
				target->reset_halt ? 1 : 0);
		control = set_field(control, DMI_DMCONTROL_NDMRESET, 1);
		dmi_write(target, DMI_DMCONTROL, control);
	}

	target->state = TARGET_RESET;

	return ERROR_OK;
}

static int deassert_reset(struct target *target)
{
	RISCV_INFO(r);
	RISCV013_INFO(info);
	select_dmi(target);

	/* Clear the reset, but make sure haltreq is still set */
	uint32_t control = 0;
	control = set_field(control, DMI_DMCONTROL_HALTREQ, target->reset_halt ? 1 : 0);
	control = set_field(control, DMI_DMCONTROL_DMACTIVE, 1);
	dmi_write(target, DMI_DMCONTROL,
			set_field(control, hartsel_mask(target), r->current_hartid));

	uint32_t dmstatus;
	int dmi_busy_delay = info->dmi_busy_delay;
	time_t start = time(NULL);

	for (int i = 0; i < riscv_count_harts(target); ++i) {
		int index = i;
		if (target->rtos) {
			if (!riscv_hart_enabled(target, index))
				continue;
			dmi_write(target, DMI_DMCONTROL,
					set_field(control, hartsel_mask(target), index));
		} else {
			index = r->current_hartid;
		}
<<<<<<< HEAD

		if (target->reset_halt) {
			LOG_DEBUG("Waiting for hart %d to halt out of reset.", index);
			/* set this temporarily because this read could take the entire
			 * time the hart takes to come out of reset. */
			int saved_riscv_command_timeout_sec = riscv_command_timeout_sec;
			riscv_command_timeout_sec = MAX(riscv_reset_timeout_sec, riscv_command_timeout_sec);
			do {
				if (dmstatus_read(target, &dmstatus, true) != ERROR_OK)
					return ERROR_FAIL;
				if (get_field(dmstatus, DMI_DMSTATUS_ALLHALTED) == 1)
					break;
				if (time(NULL) - start > riscv_reset_timeout_sec) {
					LOG_ERROR("Hart %d didn't halt coming out of reset in %ds; "
							"dmstatus=0x%x; "
							"Increase the timeout with riscv set_reset_timeout_sec.",
							index, riscv_reset_timeout_sec, dmstatus);
					return ERROR_FAIL;
				}
			} while (get_field(dmstatus, DMI_DMSTATUS_ALLHALTED) == 0);
			target->state = TARGET_HALTED;
			riscv_command_timeout_sec = saved_riscv_command_timeout_sec;
		} else {
			LOG_DEBUG("Waiting for hart %d to run out of reset.", index);
			int saved_riscv_command_timeout_sec = riscv_command_timeout_sec;
			riscv_command_timeout_sec = MAX(riscv_reset_timeout_sec, riscv_command_timeout_sec);
			while (get_field(dmstatus, DMI_DMSTATUS_ALLRUNNING) == 0) {
				if (dmstatus_read(target, &dmstatus, true) != ERROR_OK)
					return ERROR_FAIL;
				if (get_field(dmstatus, DMI_DMSTATUS_ANYHALTED) ||
						get_field(dmstatus, DMI_DMSTATUS_ANYUNAVAIL)) {
					LOG_ERROR("Unexpected hart %d status during reset. dmstatus=0x%x",
							index, dmstatus);
					return ERROR_FAIL;
				}
				if (get_field(dmstatus, DMI_DMSTATUS_ALLRUNNING) == 1)
					break;
				if (time(NULL) - start > riscv_reset_timeout_sec) {
					LOG_ERROR("Hart %d didn't run coming out of reset in %ds; "
							"dmstatus=0x%x; "
							"Increase the timeout with riscv set_reset_timeout_sec.",
							index, riscv_reset_timeout_sec, dmstatus);
					return ERROR_FAIL;
				}
			}
			target->state = TARGET_RUNNING;
			riscv_command_timeout_sec = saved_riscv_command_timeout_sec;
		}

		if (get_field(dmstatus, DMI_DMSTATUS_ALLHAVERESET)) {
			/* Ack reset. */
			dmi_write(target, DMI_DMCONTROL,
					set_field(control, hartsel_mask(target), index) |
					DMI_DMCONTROL_ACKHAVERESET);
		}

=======

		char *operation;
		uint32_t expected_field;
		uint32_t unexpected_field;
		if (target->reset_halt) {
			operation = "halt";
			expected_field = DMI_DMSTATUS_ALLHALTED;
			unexpected_field = DMI_DMSTATUS_ANYRUNNING;
		} else {
			operation = "run";
			expected_field = DMI_DMSTATUS_ALLRUNNING;
			unexpected_field = DMI_DMSTATUS_ANYHALTED;
		}
		LOG_DEBUG("Waiting for hart %d to %s out of reset.", index, operation);
		while (1) {
			int result = dmstatus_read_timeout(target, &dmstatus, true,
					riscv_reset_timeout_sec);
			if (result == ERROR_TIMEOUT_REACHED)
				LOG_ERROR("Hart %d didn't complete a DMI read coming out of "
						"reset in %ds; Increase the timeout with riscv "
						"set_reset_timeout_sec.",
						index, riscv_reset_timeout_sec);
			if (result != ERROR_OK)
				return result;
			if (get_field(dmstatus, unexpected_field)) {
				LOG_ERROR("Unexpected hart %d status during reset. dmstatus=0x%x",
						index, dmstatus);
				return ERROR_FAIL;
			}
			if (get_field(dmstatus, expected_field))
				break;
			if (time(NULL) - start > riscv_reset_timeout_sec) {
				LOG_ERROR("Hart %d didn't %s coming out of reset in %ds; "
						"dmstatus=0x%x; "
						"Increase the timeout with riscv set_reset_timeout_sec.",
						index, operation, riscv_reset_timeout_sec, dmstatus);
				return ERROR_FAIL;
			}
		}
		target->state = TARGET_HALTED;

		if (get_field(dmstatus, DMI_DMSTATUS_ALLHAVERESET)) {
			/* Ack reset. */
			dmi_write(target, DMI_DMCONTROL,
					set_field(control, hartsel_mask(target), index) |
					DMI_DMCONTROL_ACKHAVERESET);
		}

>>>>>>> 06e6c229
		if (!target->rtos)
			break;
	}
	info->dmi_busy_delay = dmi_busy_delay;
	return ERROR_OK;
}

/**
 * @size in bytes
 */
static void write_to_buf(uint8_t *buffer, uint64_t value, unsigned size)
{
	switch (size) {
		case 8:
			buffer[7] = value >> 56;
			buffer[6] = value >> 48;
			buffer[5] = value >> 40;
			buffer[4] = value >> 32;
			/* falls through */
		case 4:
			buffer[3] = value >> 24;
			buffer[2] = value >> 16;
			/* falls through */
		case 2:
			buffer[1] = value >> 8;
			/* falls through */
		case 1:
			buffer[0] = value;
			break;
		default:
			assert(false);
	}
}

static int execute_fence(struct target *target)
{
	struct riscv_program program;
	riscv_program_init(&program, target);
	riscv_program_fence(&program);
	int result = riscv_program_exec(&program, target);
	if (result != ERROR_OK)
		LOG_ERROR("Unable to execute fence");
	return result;
}

static void log_memory_access(target_addr_t address, uint64_t value,
		unsigned size_bytes, bool read)
{
	if (debug_level < LOG_LVL_DEBUG)
		return;

	char fmt[80];
	sprintf(fmt, "M[0x%" TARGET_PRIxADDR "] %ss 0x%%0%d" PRIx64,
			address, read ? "read" : "write", size_bytes * 2);
	value &= (((uint64_t) 0x1) << (size_bytes * 8)) - 1;
	LOG_DEBUG(fmt, value);
}

/* Read the relevant sbdata regs depending on size, and put the results into
 * buffer. */
static int read_memory_bus_word(struct target *target, target_addr_t address,
		uint32_t size, uint8_t *buffer)
{
	uint32_t value;
	if (size > 12) {
		if (dmi_read(target, &value, DMI_SBDATA3) != ERROR_OK)
			return ERROR_FAIL;
		write_to_buf(buffer + 12, value, 4);
		log_memory_access(address + 12, value, 4, true);
	}
	if (size > 8) {
		if (dmi_read(target, &value, DMI_SBDATA2) != ERROR_OK)
			return ERROR_FAIL;
		write_to_buf(buffer + 8, value, 4);
		log_memory_access(address + 8, value, 4, true);
	}
	if (size > 4) {
		if (dmi_read(target, &value, DMI_SBDATA1) != ERROR_OK)
			return ERROR_FAIL;
		write_to_buf(buffer + 4, value, 4);
		log_memory_access(address + 4, value, 4, true);
	}
	if (dmi_read(target, &value, DMI_SBDATA0) != ERROR_OK)
		return ERROR_FAIL;
	write_to_buf(buffer, value, MIN(size, 4));
	log_memory_access(address, value, MIN(size, 4), true);
	return ERROR_OK;
}

static uint32_t sb_sbaccess(unsigned size_bytes)
{
	switch (size_bytes) {
		case 1:
			return set_field(0, DMI_SBCS_SBACCESS, 0);
		case 2:
			return set_field(0, DMI_SBCS_SBACCESS, 1);
		case 4:
			return set_field(0, DMI_SBCS_SBACCESS, 2);
		case 8:
			return set_field(0, DMI_SBCS_SBACCESS, 3);
		case 16:
			return set_field(0, DMI_SBCS_SBACCESS, 4);
	}
	assert(0);
	return 0;	/* Make mingw happy. */
}

static target_addr_t sb_read_address(struct target *target)
{
	RISCV013_INFO(info);
	unsigned sbasize = get_field(info->sbcs, DMI_SBCS_SBASIZE);
	target_addr_t address = 0;
	uint32_t v;
	if (sbasize > 32) {
#if BUILD_TARGET64
		dmi_read(target, &v, DMI_SBADDRESS1);
		address |= v;
		address <<= 32;
#endif
	}
	dmi_read(target, &v, DMI_SBADDRESS0);
	address |= v;
	return address;
}

static int sb_write_address(struct target *target, target_addr_t address)
{
	RISCV013_INFO(info);
	unsigned sbasize = get_field(info->sbcs, DMI_SBCS_SBASIZE);
	/* There currently is no support for >64-bit addresses in OpenOCD. */
	if (sbasize > 96)
		dmi_write(target, DMI_SBADDRESS3, 0);
	if (sbasize > 64)
		dmi_write(target, DMI_SBADDRESS2, 0);
	if (sbasize > 32)
#if BUILD_TARGET64
		dmi_write(target, DMI_SBADDRESS1, address >> 32);
#else
		dmi_write(target, DMI_SBADDRESS1, 0);
#endif
	return dmi_write(target, DMI_SBADDRESS0, address);
}

static int read_sbcs_nonbusy(struct target *target, uint32_t *sbcs)
{
	time_t start = time(NULL);
	while (1) {
		if (dmi_read(target, sbcs, DMI_SBCS) != ERROR_OK)
			return ERROR_FAIL;
		if (!get_field(*sbcs, DMI_SBCS_SBBUSY))
			return ERROR_OK;
		if (time(NULL) - start > riscv_command_timeout_sec) {
			LOG_ERROR("Timed out after %ds waiting for sbbusy to go low (sbcs=0x%x). "
					"Increase the timeout with riscv set_command_timeout_sec.",
					riscv_command_timeout_sec, *sbcs);
			return ERROR_FAIL;
		}
	}
}

static int read_memory_bus_v0(struct target *target, target_addr_t address,
		uint32_t size, uint32_t count, uint8_t *buffer)
{
	LOG_DEBUG("System Bus Access: size: %d\tcount:%d\tstart address: 0x%08"
			TARGET_PRIxADDR, size, count, address);
	uint8_t *t_buffer = buffer;
	riscv_addr_t cur_addr = address;
	riscv_addr_t fin_addr = address + (count * size);
	uint32_t access = 0;

	const int DMI_SBCS_SBSINGLEREAD_OFFSET = 20;
	const uint32_t DMI_SBCS_SBSINGLEREAD = (0x1U << DMI_SBCS_SBSINGLEREAD_OFFSET);

	const int DMI_SBCS_SBAUTOREAD_OFFSET = 15;
	const uint32_t DMI_SBCS_SBAUTOREAD = (0x1U << DMI_SBCS_SBAUTOREAD_OFFSET);

	/* ww favorise one off reading if there is an issue */
	if (count == 1) {
		for (uint32_t i = 0; i < count; i++) {
			if (dmi_read(target, &access, DMI_SBCS) != ERROR_OK)
				return ERROR_FAIL;
			dmi_write(target, DMI_SBADDRESS0, cur_addr);
			/* size/2 matching the bit access of the spec 0.13 */
			access = set_field(access, DMI_SBCS_SBACCESS, size/2);
			access = set_field(access, DMI_SBCS_SBSINGLEREAD, 1);
			LOG_DEBUG("\r\nread_memory: sab: access:  0x%08x", access);
			dmi_write(target, DMI_SBCS, access);
			/* 3) read */
			uint32_t value;
			if (dmi_read(target, &value, DMI_SBDATA0) != ERROR_OK)
				return ERROR_FAIL;
			LOG_DEBUG("\r\nread_memory: sab: value:  0x%08x", value);
			write_to_buf(t_buffer, value, size);
			t_buffer += size;
			cur_addr += size;
		}
		return ERROR_OK;
	}

	/* has to be the same size if we want to read a block */
	LOG_DEBUG("reading block until final address 0x%" PRIx64, fin_addr);
	if (dmi_read(target, &access, DMI_SBCS) != ERROR_OK)
		return ERROR_FAIL;
	/* set current address */
	dmi_write(target, DMI_SBADDRESS0, cur_addr);
	/* 2) write sbaccess=2, sbsingleread,sbautoread,sbautoincrement
	 * size/2 matching the bit access of the spec 0.13 */
	access = set_field(access, DMI_SBCS_SBACCESS, size/2);
	access = set_field(access, DMI_SBCS_SBAUTOREAD, 1);
	access = set_field(access, DMI_SBCS_SBSINGLEREAD, 1);
	access = set_field(access, DMI_SBCS_SBAUTOINCREMENT, 1);
	LOG_DEBUG("\r\naccess:  0x%08x", access);
	dmi_write(target, DMI_SBCS, access);

	while (cur_addr < fin_addr) {
		LOG_DEBUG("\r\nsab:autoincrement: \r\n size: %d\tcount:%d\taddress: 0x%08"
				PRIx64, size, count, cur_addr);
		/* read */
		uint32_t value;
		if (dmi_read(target, &value, DMI_SBDATA0) != ERROR_OK)
			return ERROR_FAIL;
		write_to_buf(t_buffer, value, size);
		cur_addr += size;
		t_buffer += size;

		/* if we are reaching last address, we must clear autoread */
		if (cur_addr == fin_addr && count != 1) {
			dmi_write(target, DMI_SBCS, 0);
			if (dmi_read(target, &value, DMI_SBDATA0) != ERROR_OK)
				return ERROR_FAIL;
			write_to_buf(t_buffer, value, size);
		}
	}

	return ERROR_OK;
}

/**
 * Read the requested memory using the system bus interface.
 */
static int read_memory_bus_v1(struct target *target, target_addr_t address,
		uint32_t size, uint32_t count, uint8_t *buffer)
{
	RISCV013_INFO(info);
	target_addr_t next_address = address;
	target_addr_t end_address = address + count * size;

	while (next_address < end_address) {
		uint32_t sbcs = set_field(0, DMI_SBCS_SBREADONADDR, 1);
		sbcs |= sb_sbaccess(size);
		sbcs = set_field(sbcs, DMI_SBCS_SBAUTOINCREMENT, 1);
		sbcs = set_field(sbcs, DMI_SBCS_SBREADONDATA, count > 1);
		dmi_write(target, DMI_SBCS, sbcs);

		/* This address write will trigger the first read. */
		sb_write_address(target, next_address);

		if (info->bus_master_read_delay) {
			jtag_add_runtest(info->bus_master_read_delay, TAP_IDLE);
			if (jtag_execute_queue() != ERROR_OK) {
				LOG_ERROR("Failed to scan idle sequence");
				return ERROR_FAIL;
			}
		}

		for (uint32_t i = (next_address - address) / size; i < count - 1; i++) {
			read_memory_bus_word(target, address + i * size, size,
					buffer + i * size);
		}

		sbcs = set_field(sbcs, DMI_SBCS_SBREADONDATA, 0);
		dmi_write(target, DMI_SBCS, sbcs);

		read_memory_bus_word(target, address + (count - 1) * size, size,
				buffer + (count - 1) * size);

		if (read_sbcs_nonbusy(target, &sbcs) != ERROR_OK)
			return ERROR_FAIL;

		if (get_field(sbcs, DMI_SBCS_SBBUSYERROR)) {
			/* We read while the target was busy. Slow down and try again. */
			dmi_write(target, DMI_SBCS, DMI_SBCS_SBBUSYERROR);
			next_address = sb_read_address(target);
			info->bus_master_read_delay += info->bus_master_read_delay / 10 + 1;
			continue;
		}

		unsigned error = get_field(sbcs, DMI_SBCS_SBERROR);
		if (error == 0) {
			next_address = end_address;
		} else {
			/* Some error indicating the bus access failed, but not because of
			 * something we did wrong. */
			dmi_write(target, DMI_SBCS, DMI_SBCS_SBERROR);
			return ERROR_FAIL;
		}
	}

	return ERROR_OK;
}

/**
 * Read the requested memory, taking care to execute every read exactly once,
 * even if cmderr=busy is encountered.
 */
static int read_memory_progbuf(struct target *target, target_addr_t address,
		uint32_t size, uint32_t count, uint8_t *buffer)
{
	RISCV013_INFO(info);

	int result = ERROR_OK;

	LOG_DEBUG("reading %d words of %d bytes from 0x%" TARGET_PRIxADDR, count,
			size, address);

	select_dmi(target);

	/* s0 holds the next address to write to
	 * s1 holds the next data value to write
	 */
	uint64_t s0, s1;
	if (register_read(target, &s0, GDB_REGNO_S0) != ERROR_OK)
		return ERROR_FAIL;
	if (register_read(target, &s1, GDB_REGNO_S1) != ERROR_OK)
		return ERROR_FAIL;

	if (execute_fence(target) != ERROR_OK)
		return ERROR_FAIL;

	/* Write the program (load, increment) */
	struct riscv_program program;
	riscv_program_init(&program, target);
	switch (size) {
		case 1:
			riscv_program_lbr(&program, GDB_REGNO_S1, GDB_REGNO_S0, 0);
			break;
		case 2:
			riscv_program_lhr(&program, GDB_REGNO_S1, GDB_REGNO_S0, 0);
			break;
		case 4:
			riscv_program_lwr(&program, GDB_REGNO_S1, GDB_REGNO_S0, 0);
			break;
		default:
			LOG_ERROR("Unsupported size: %d", size);
			return ERROR_FAIL;
	}
	riscv_program_addi(&program, GDB_REGNO_S0, GDB_REGNO_S0, size);

	if (riscv_program_ebreak(&program) != ERROR_OK)
		return ERROR_FAIL;
	riscv_program_write(&program);

	/* Write address to S0, and execute buffer. */
	result = register_write_direct(target, GDB_REGNO_S0, address);
	if (result != ERROR_OK)
		goto error;
	uint32_t command = access_register_command(GDB_REGNO_S1, riscv_xlen(target),
				AC_ACCESS_REGISTER_TRANSFER |
				AC_ACCESS_REGISTER_POSTEXEC);
	result = execute_abstract_command(target, command);
	if (result != ERROR_OK)
		goto error;

	/* First read has just triggered. Result is in s1. */

	dmi_write(target, DMI_ABSTRACTAUTO,
			1 << DMI_ABSTRACTAUTO_AUTOEXECDATA_OFFSET);

	/* read_addr is the next address that the hart will read from, which is the
	 * value in s0. */
	riscv_addr_t read_addr = address + size;
	/* The next address that we need to receive data for. */
	riscv_addr_t receive_addr = address;
	riscv_addr_t fin_addr = address + (count * size);
	unsigned skip = 1;
	while (read_addr < fin_addr) {
		LOG_DEBUG("read_addr=0x%" PRIx64 ", receive_addr=0x%" PRIx64
				", fin_addr=0x%" PRIx64, read_addr, receive_addr, fin_addr);
		/* The pipeline looks like this:
		 * memory -> s1 -> dm_data0 -> debugger
		 * It advances every time the debugger reads dmdata0.
		 * So at any time the debugger has just read mem[s0 - 3*size],
		 * dm_data0 contains mem[s0 - 2*size]
		 * s1 contains mem[s0-size] */

		LOG_DEBUG("creating burst to read from 0x%" PRIx64
				" up to 0x%" PRIx64, read_addr, fin_addr);
		assert(read_addr >= address && read_addr < fin_addr);
		struct riscv_batch *batch = riscv_batch_alloc(target, 32,
				info->dmi_busy_delay + info->ac_busy_delay);

		size_t reads = 0;
		for (riscv_addr_t addr = read_addr; addr < fin_addr; addr += size) {
			riscv_batch_add_dmi_read(batch, DMI_DATA0);

			reads++;
			if (riscv_batch_full(batch))
				break;
		}

		riscv_batch_run(batch);

		/* Wait for the target to finish performing the last abstract command,
		 * and update our copy of cmderr. */
		uint32_t abstractcs;
		if (dmi_read(target, &abstractcs, DMI_ABSTRACTCS) != ERROR_OK)
			return ERROR_FAIL;
		while (get_field(abstractcs, DMI_ABSTRACTCS_BUSY))
			if (dmi_read(target, &abstractcs, DMI_ABSTRACTCS) != ERROR_OK)
				return ERROR_FAIL;
		info->cmderr = get_field(abstractcs, DMI_ABSTRACTCS_CMDERR);

		unsigned cmderr = info->cmderr;
		riscv_addr_t next_read_addr;
		uint32_t dmi_data0 = -1;
		switch (info->cmderr) {
			case CMDERR_NONE:
				LOG_DEBUG("successful (partial?) memory read");
				next_read_addr = read_addr + reads * size;
				break;
			case CMDERR_BUSY:
				LOG_DEBUG("memory read resulted in busy response");

				/*
				 * If you want to exercise this code path, apply the following patch to spike:
--- a/riscv/debug_module.cc
+++ b/riscv/debug_module.cc
@@ -1,3 +1,5 @@
+#include <unistd.h>
+
 #include <cassert>

 #include "debug_module.h"
@@ -398,6 +400,15 @@ bool debug_module_t::perform_abstract_command()
       // Since the next instruction is what we will use, just use nother NOP
       // to get there.
       write32(debug_abstract, 1, addi(ZERO, ZERO, 0));
+
+      if (abstractauto.autoexecdata &&
+          program_buffer[0] == 0x83 &&
+          program_buffer[1] == 0x24 &&
+          program_buffer[2] == 0x04 &&
+          program_buffer[3] == 0 &&
+          rand() < RAND_MAX / 10) {
+        usleep(1000000);
+      }
     } else {
       write32(debug_abstract, 1, ebreak());
     }
				 */
				increase_ac_busy_delay(target);
				riscv013_clear_abstract_error(target);

				dmi_write(target, DMI_ABSTRACTAUTO, 0);

				/* This is definitely a good version of the value that we
				 * attempted to read when we discovered that the target was
				 * busy. */
				if (dmi_read(target, &dmi_data0, DMI_DATA0) != ERROR_OK) {
					riscv_batch_free(batch);
					goto error;
				}

				/* Clobbers DMI_DATA0. */
				result = register_read_direct(target, &next_read_addr,
						GDB_REGNO_S0);
				if (result != ERROR_OK) {
					riscv_batch_free(batch);
					goto error;
				}
				/* Restore the command, and execute it.
				 * Now DMI_DATA0 contains the next value just as it would if no
				 * error had occurred. */
				dmi_write(target, DMI_COMMAND, command);

				dmi_write(target, DMI_ABSTRACTAUTO,
						1 << DMI_ABSTRACTAUTO_AUTOEXECDATA_OFFSET);
				break;
			default:
				LOG_ERROR("error when reading memory, abstractcs=0x%08lx", (long)abstractcs);
				riscv013_clear_abstract_error(target);
				riscv_batch_free(batch);
				result = ERROR_FAIL;
				goto error;
		}

		/* Now read whatever we got out of the batch. */
		for (size_t i = 0; i < reads; i++) {
			if (read_addr >= next_read_addr)
				break;

			read_addr += size;

			if (skip > 0) {
				skip--;
				continue;
			}

			riscv_addr_t offset = receive_addr - address;
			uint64_t dmi_out = riscv_batch_get_dmi_read(batch, i);
			uint32_t value = get_field(dmi_out, DTM_DMI_DATA);
			write_to_buf(buffer + offset, value, size);
			log_memory_access(receive_addr, value, size, true);

			receive_addr += size;
		}
		riscv_batch_free(batch);

		if (cmderr == CMDERR_BUSY) {
			riscv_addr_t offset = receive_addr - address;
			write_to_buf(buffer + offset, dmi_data0, size);
			log_memory_access(receive_addr, dmi_data0, size, true);
			read_addr += size;
			receive_addr += size;
		}
	}

	dmi_write(target, DMI_ABSTRACTAUTO, 0);

	if (count > 1) {
		/* Read the penultimate word. */
		uint32_t value;
		if (dmi_read(target, &value, DMI_DATA0) != ERROR_OK)
			goto error;
		write_to_buf(buffer + receive_addr - address, value, size);
		log_memory_access(receive_addr, value, size, true);
		receive_addr += size;
	}

	/* Read the last word. */
	uint64_t value;
	result = register_read_direct(target, &value, GDB_REGNO_S1);
	if (result != ERROR_OK)
		goto error;
	write_to_buf(buffer + receive_addr - address, value, size);
	log_memory_access(receive_addr, value, size, true);

	riscv_set_register(target, GDB_REGNO_S0, s0);
	riscv_set_register(target, GDB_REGNO_S1, s1);
	return ERROR_OK;

error:
	dmi_write(target, DMI_ABSTRACTAUTO, 0);

	riscv_set_register(target, GDB_REGNO_S0, s0);
	riscv_set_register(target, GDB_REGNO_S1, s1);
	return result;
}

static int read_memory(struct target *target, target_addr_t address,
		uint32_t size, uint32_t count, uint8_t *buffer)
{
	RISCV013_INFO(info);
	if (info->progbufsize >= 2 && !riscv_prefer_sba)
		return read_memory_progbuf(target, address, size, count, buffer);

	if ((get_field(info->sbcs, DMI_SBCS_SBACCESS8) && size == 1) ||
			(get_field(info->sbcs, DMI_SBCS_SBACCESS16) && size == 2) ||
			(get_field(info->sbcs, DMI_SBCS_SBACCESS32) && size == 4) ||
			(get_field(info->sbcs, DMI_SBCS_SBACCESS64) && size == 8) ||
			(get_field(info->sbcs, DMI_SBCS_SBACCESS128) && size == 16)) {
		if (get_field(info->sbcs, DMI_SBCS_SBVERSION) == 0)
			return read_memory_bus_v0(target, address, size, count, buffer);
		else if (get_field(info->sbcs, DMI_SBCS_SBVERSION) == 1)
			return read_memory_bus_v1(target, address, size, count, buffer);
	}

	if (info->progbufsize >= 2)
		return read_memory_progbuf(target, address, size, count, buffer);

	LOG_ERROR("Don't know how to read memory on this target.");
	return ERROR_FAIL;
}

static int write_memory_bus_v0(struct target *target, target_addr_t address,
		uint32_t size, uint32_t count, const uint8_t *buffer)
{
	/*1) write sbaddress: for singlewrite and autoincrement, we need to write the address once*/
	LOG_DEBUG("System Bus Access: size: %d\tcount:%d\tstart address: 0x%08"
			TARGET_PRIxADDR, size, count, address);
	dmi_write(target, DMI_SBADDRESS0, address);
	int64_t value = 0;
	int64_t access = 0;
	riscv_addr_t offset = 0;
	riscv_addr_t t_addr = 0;
	const uint8_t *t_buffer = buffer + offset;

	/* B.8 Writing Memory, single write check if we write in one go */
	if (count == 1) { /* count is in bytes here */
		/* check the size */
		switch (size) {
			case 1:
				value = t_buffer[0];
				break;
			case 2:
				value = t_buffer[0]
					| ((uint32_t) t_buffer[1] << 8);
				break;
			case 4:
				value = t_buffer[0]
					| ((uint32_t) t_buffer[1] << 8)
					| ((uint32_t) t_buffer[2] << 16)
					| ((uint32_t) t_buffer[3] << 24);
				break;
			default:
				LOG_ERROR("unsupported access size: %d", size);
				return ERROR_FAIL;
		}

		access = 0;
		access = set_field(access, DMI_SBCS_SBACCESS, size/2);
		dmi_write(target, DMI_SBCS, access);
		LOG_DEBUG("\r\naccess:  0x%08" PRIx64, access);
		LOG_DEBUG("\r\nwrite_memory:SAB: ONE OFF: value 0x%08" PRIx64, value);
		dmi_write(target, DMI_SBDATA0, value);
		return ERROR_OK;
	}

	/*B.8 Writing Memory, using autoincrement*/

	access = 0;
	access = set_field(access, DMI_SBCS_SBACCESS, size/2);
	access = set_field(access, DMI_SBCS_SBAUTOINCREMENT, 1);
	LOG_DEBUG("\r\naccess:  0x%08" PRIx64, access);
	dmi_write(target, DMI_SBCS, access);

	/*2)set the value according to the size required and write*/
	for (riscv_addr_t i = 0; i < count; ++i) {
		offset = size*i;
		/* for monitoring only */
		t_addr = address + offset;
		t_buffer = buffer + offset;

		switch (size) {
			case 1:
				value = t_buffer[0];
				break;
			case 2:
				value = t_buffer[0]
					| ((uint32_t) t_buffer[1] << 8);
				break;
			case 4:
				value = t_buffer[0]
					| ((uint32_t) t_buffer[1] << 8)
					| ((uint32_t) t_buffer[2] << 16)
					| ((uint32_t) t_buffer[3] << 24);
				break;
			default:
				LOG_ERROR("unsupported access size: %d", size);
				return ERROR_FAIL;
		}
		LOG_DEBUG("SAB:autoincrement: expected address: 0x%08x value: 0x%08x"
				PRIx64, (uint32_t)t_addr, (uint32_t)value);
		dmi_write(target, DMI_SBDATA0, value);
	}
	/*reset the autoincrement when finished (something weird is happening if this is not done at the end*/
	access = set_field(access, DMI_SBCS_SBAUTOINCREMENT, 0);
	dmi_write(target, DMI_SBCS, access);

	return ERROR_OK;
}

static int write_memory_bus_v1(struct target *target, target_addr_t address,
		uint32_t size, uint32_t count, const uint8_t *buffer)
{
	RISCV013_INFO(info);
	uint32_t sbcs = sb_sbaccess(size);
	sbcs = set_field(sbcs, DMI_SBCS_SBAUTOINCREMENT, 1);
	dmi_write(target, DMI_SBCS, sbcs);

	target_addr_t next_address = address;
	target_addr_t end_address = address + count * size;

	sb_write_address(target, next_address);
	while (next_address < end_address) {
		for (uint32_t i = (next_address - address) / size; i < count; i++) {
			const uint8_t *p = buffer + i * size;
			if (size > 12)
				dmi_write(target, DMI_SBDATA3,
						((uint32_t) p[12]) |
						(((uint32_t) p[13]) << 8) |
						(((uint32_t) p[14]) << 16) |
						(((uint32_t) p[15]) << 24));
			if (size > 8)
				dmi_write(target, DMI_SBDATA2,
						((uint32_t) p[8]) |
						(((uint32_t) p[9]) << 8) |
						(((uint32_t) p[10]) << 16) |
						(((uint32_t) p[11]) << 24));
			if (size > 4)
				dmi_write(target, DMI_SBDATA1,
						((uint32_t) p[4]) |
						(((uint32_t) p[5]) << 8) |
						(((uint32_t) p[6]) << 16) |
						(((uint32_t) p[7]) << 24));
			uint32_t value = p[0];
			if (size > 2) {
				value |= ((uint32_t) p[2]) << 16;
				value |= ((uint32_t) p[3]) << 24;
			}
			if (size > 1)
				value |= ((uint32_t) p[1]) << 8;
			dmi_write(target, DMI_SBDATA0, value);

			log_memory_access(address + i * size, value, size, false);

			if (info->bus_master_write_delay) {
				jtag_add_runtest(info->bus_master_write_delay, TAP_IDLE);
				if (jtag_execute_queue() != ERROR_OK) {
					LOG_ERROR("Failed to scan idle sequence");
					return ERROR_FAIL;
				}
			}
		}

		if (read_sbcs_nonbusy(target, &sbcs) != ERROR_OK)
			return ERROR_FAIL;

		if (get_field(sbcs, DMI_SBCS_SBBUSYERROR)) {
			/* We wrote while the target was busy. Slow down and try again. */
			dmi_write(target, DMI_SBCS, DMI_SBCS_SBBUSYERROR);
			next_address = sb_read_address(target);
			info->bus_master_write_delay += info->bus_master_write_delay / 10 + 1;
			continue;
		}

		unsigned error = get_field(sbcs, DMI_SBCS_SBERROR);
		if (error == 0) {
			next_address = end_address;
		} else {
			/* Some error indicating the bus access failed, but not because of
			 * something we did wrong. */
			dmi_write(target, DMI_SBCS, DMI_SBCS_SBERROR);
			return ERROR_FAIL;
		}
	}

	return ERROR_OK;
}

static int write_memory_progbuf(struct target *target, target_addr_t address,
		uint32_t size, uint32_t count, const uint8_t *buffer)
{
	RISCV013_INFO(info);

	LOG_DEBUG("writing %d words of %d bytes to 0x%08lx", count, size, (long)address);

	select_dmi(target);

	/* s0 holds the next address to write to
	 * s1 holds the next data value to write
	 */

	int result = ERROR_OK;
	uint64_t s0, s1;
	if (register_read(target, &s0, GDB_REGNO_S0) != ERROR_OK)
		return ERROR_FAIL;
	if (register_read(target, &s1, GDB_REGNO_S1) != ERROR_OK)
		return ERROR_FAIL;

	/* Write the program (store, increment) */
	struct riscv_program program;
	riscv_program_init(&program, target);

	switch (size) {
		case 1:
			riscv_program_sbr(&program, GDB_REGNO_S1, GDB_REGNO_S0, 0);
			break;
		case 2:
			riscv_program_shr(&program, GDB_REGNO_S1, GDB_REGNO_S0, 0);
			break;
		case 4:
			riscv_program_swr(&program, GDB_REGNO_S1, GDB_REGNO_S0, 0);
			break;
		default:
			LOG_ERROR("Unsupported size: %d", size);
			result = ERROR_FAIL;
			goto error;
	}

	riscv_program_addi(&program, GDB_REGNO_S0, GDB_REGNO_S0, size);

	result = riscv_program_ebreak(&program);
	if (result != ERROR_OK)
		goto error;
	riscv_program_write(&program);

	riscv_addr_t cur_addr = address;
	riscv_addr_t fin_addr = address + (count * size);
	bool setup_needed = true;
	LOG_DEBUG("writing until final address 0x%016" PRIx64, fin_addr);
	while (cur_addr < fin_addr) {
		LOG_DEBUG("transferring burst starting at address 0x%016" PRIx64,
				cur_addr);

		struct riscv_batch *batch = riscv_batch_alloc(
				target,
				32,
				info->dmi_busy_delay + info->ac_busy_delay);

		/* To write another word, we put it in S1 and execute the program. */
		unsigned start = (cur_addr - address) / size;
		for (unsigned i = start; i < count; ++i) {
			unsigned offset = size*i;
			const uint8_t *t_buffer = buffer + offset;

			uint32_t value;
			switch (size) {
				case 1:
					value = t_buffer[0];
					break;
				case 2:
					value = t_buffer[0]
						| ((uint32_t) t_buffer[1] << 8);
					break;
				case 4:
					value = t_buffer[0]
						| ((uint32_t) t_buffer[1] << 8)
						| ((uint32_t) t_buffer[2] << 16)
						| ((uint32_t) t_buffer[3] << 24);
					break;
				default:
					LOG_ERROR("unsupported access size: %d", size);
					riscv_batch_free(batch);
					result = ERROR_FAIL;
					goto error;
			}

			log_memory_access(address + offset, value, size, false);
			cur_addr += size;

			if (setup_needed) {
				result = register_write_direct(target, GDB_REGNO_S0,
						address + offset);
				if (result != ERROR_OK) {
					riscv_batch_free(batch);
					goto error;
				}

				/* Write value. */
				dmi_write(target, DMI_DATA0, value);

				/* Write and execute command that moves value into S1 and
				 * executes program buffer. */
				uint32_t command = access_register_command(GDB_REGNO_S1, 32,
						AC_ACCESS_REGISTER_POSTEXEC |
						AC_ACCESS_REGISTER_TRANSFER |
						AC_ACCESS_REGISTER_WRITE);
				result = execute_abstract_command(target, command);
				if (result != ERROR_OK) {
					riscv_batch_free(batch);
					goto error;
				}

				/* Turn on autoexec */
				dmi_write(target, DMI_ABSTRACTAUTO,
						1 << DMI_ABSTRACTAUTO_AUTOEXECDATA_OFFSET);

				setup_needed = false;
			} else {
				riscv_batch_add_dmi_write(batch, DMI_DATA0, value);
				if (riscv_batch_full(batch))
					break;
			}
		}

		result = riscv_batch_run(batch);
		riscv_batch_free(batch);
		if (result != ERROR_OK)
			goto error;

		/* Note that if the scan resulted in a Busy DMI response, it
		 * is this read to abstractcs that will cause the dmi_busy_delay
		 * to be incremented if necessary. */

		uint32_t abstractcs;
		if (dmi_read(target, &abstractcs, DMI_ABSTRACTCS) != ERROR_OK)
			goto error;
		while (get_field(abstractcs, DMI_ABSTRACTCS_BUSY))
			if (dmi_read(target, &abstractcs, DMI_ABSTRACTCS) != ERROR_OK)
				return ERROR_FAIL;
		info->cmderr = get_field(abstractcs, DMI_ABSTRACTCS_CMDERR);
		switch (info->cmderr) {
			case CMDERR_NONE:
				LOG_DEBUG("successful (partial?) memory write");
				break;
			case CMDERR_BUSY:
				LOG_DEBUG("memory write resulted in busy response");
				riscv013_clear_abstract_error(target);
				increase_ac_busy_delay(target);

				dmi_write(target, DMI_ABSTRACTAUTO, 0);
				result = register_read_direct(target, &cur_addr, GDB_REGNO_S0);
				if (result != ERROR_OK)
					goto error;
				setup_needed = true;
				break;

			default:
				LOG_ERROR("error when writing memory, abstractcs=0x%08lx", (long)abstractcs);
				riscv013_clear_abstract_error(target);
				result = ERROR_FAIL;
				goto error;
		}
	}

error:
	dmi_write(target, DMI_ABSTRACTAUTO, 0);

	if (register_write_direct(target, GDB_REGNO_S1, s1) != ERROR_OK)
		return ERROR_FAIL;
	if (register_write_direct(target, GDB_REGNO_S0, s0) != ERROR_OK)
		return ERROR_FAIL;

	if (execute_fence(target) != ERROR_OK)
		return ERROR_FAIL;

	return result;
}

static int write_memory(struct target *target, target_addr_t address,
		uint32_t size, uint32_t count, const uint8_t *buffer)
{
	RISCV013_INFO(info);
	if (info->progbufsize >= 2 && !riscv_prefer_sba)
		return write_memory_progbuf(target, address, size, count, buffer);

	if ((get_field(info->sbcs, DMI_SBCS_SBACCESS8) && size == 1) ||
			(get_field(info->sbcs, DMI_SBCS_SBACCESS16) && size == 2) ||
			(get_field(info->sbcs, DMI_SBCS_SBACCESS32) && size == 4) ||
			(get_field(info->sbcs, DMI_SBCS_SBACCESS64) && size == 8) ||
			(get_field(info->sbcs, DMI_SBCS_SBACCESS128) && size == 16)) {
		if (get_field(info->sbcs, DMI_SBCS_SBVERSION) == 0)
			return write_memory_bus_v0(target, address, size, count, buffer);
		else if (get_field(info->sbcs, DMI_SBCS_SBVERSION) == 1)
			return write_memory_bus_v1(target, address, size, count, buffer);
	}

	if (info->progbufsize >= 2)
		return write_memory_progbuf(target, address, size, count, buffer);

	LOG_ERROR("Don't know how to write memory on this target.");
	return ERROR_FAIL;
}

static int arch_state(struct target *target)
{
	return ERROR_OK;
}

struct target_type riscv013_target = {
	.name = "riscv",

	.init_target = init_target,
	.deinit_target = deinit_target,
	.examine = examine,

	.poll = &riscv_openocd_poll,
	.halt = &riscv_openocd_halt,
	.resume = &riscv_openocd_resume,
	.step = &riscv_openocd_step,

	.assert_reset = assert_reset,
	.deassert_reset = deassert_reset,

	.read_memory = read_memory,
	.write_memory = write_memory,

	.arch_state = arch_state,
};

/*** 0.13-specific implementations of various RISC-V helper functions. ***/
static int riscv013_get_register(struct target *target,
		riscv_reg_t *value, int hid, int rid)
{
	LOG_DEBUG("reading register %s on hart %d", gdb_regno_name(rid), hid);

	riscv_set_current_hartid(target, hid);

	int result = ERROR_OK;
	if (rid == GDB_REGNO_PC) {
		result = register_read(target, value, GDB_REGNO_DPC);
		LOG_DEBUG("read PC from DPC: 0x%016" PRIx64, *value);
	} else if (rid == GDB_REGNO_PRIV) {
		uint64_t dcsr;
		result = register_read(target, &dcsr, GDB_REGNO_DCSR);
		*value = get_field(dcsr, CSR_DCSR_PRV);
	} else {
		result = register_read(target, value, rid);
		if (result != ERROR_OK)
			*value = -1;
	}

	return result;
}

static int riscv013_set_register(struct target *target, int hid, int rid, uint64_t value)
{
	LOG_DEBUG("writing 0x%" PRIx64 " to register %s on hart %d", value,
			gdb_regno_name(rid), hid);

	riscv_set_current_hartid(target, hid);

	if (rid <= GDB_REGNO_XPR31) {
		return register_write_direct(target, rid, value);
	} else if (rid == GDB_REGNO_PC) {
		LOG_DEBUG("writing PC to DPC: 0x%016" PRIx64, value);
		register_write_direct(target, GDB_REGNO_DPC, value);
		uint64_t actual_value;
		register_read_direct(target, &actual_value, GDB_REGNO_DPC);
		LOG_DEBUG("  actual DPC written: 0x%016" PRIx64, actual_value);
		if (value != actual_value) {
			LOG_ERROR("Written PC (0x%" PRIx64 ") does not match read back "
					"value (0x%" PRIx64 ")", value, actual_value);
			return ERROR_FAIL;
		}
	} else if (rid == GDB_REGNO_PRIV) {
		uint64_t dcsr;
		register_read(target, &dcsr, GDB_REGNO_DCSR);
		dcsr = set_field(dcsr, CSR_DCSR_PRV, value);
		return register_write_direct(target, GDB_REGNO_DCSR, dcsr);
	} else {
		return register_write_direct(target, rid, value);
	}

	return ERROR_OK;
}

static int riscv013_select_current_hart(struct target *target)
{
	RISCV_INFO(r);

	dm013_info_t *dm = get_dm(target);
	if (r->current_hartid == dm->current_hartid)
		return ERROR_OK;

	uint32_t dmcontrol;
	if (dmi_read(target, &dmcontrol, DMI_DMCONTROL) != ERROR_OK)
		return ERROR_FAIL;
	dmcontrol = set_field(dmcontrol, hartsel_mask(target), r->current_hartid);
<<<<<<< HEAD
	return dmi_write(target, DMI_DMCONTROL, dmcontrol);
=======
	int result = dmi_write(target, DMI_DMCONTROL, dmcontrol);
	dm->current_hartid = r->current_hartid;
	return result;
>>>>>>> 06e6c229
}

static int riscv013_halt_current_hart(struct target *target)
{
	RISCV_INFO(r);
	LOG_DEBUG("halting hart %d", r->current_hartid);
	if (riscv_is_halted(target))
		LOG_ERROR("Hart %d is already halted!", r->current_hartid);

	/* Issue the halt command, and then wait for the current hart to halt. */
	uint32_t dmcontrol;
	if (dmi_read(target, &dmcontrol, DMI_DMCONTROL) != ERROR_OK)
		return ERROR_FAIL;
	dmcontrol = set_field(dmcontrol, DMI_DMCONTROL_HALTREQ, 1);
	dmi_write(target, DMI_DMCONTROL, dmcontrol);
	for (size_t i = 0; i < 256; ++i)
		if (riscv_is_halted(target))
			break;

	if (!riscv_is_halted(target)) {
		uint32_t dmstatus;
		if (dmstatus_read(target, &dmstatus, true) != ERROR_OK)
			return ERROR_FAIL;
		if (dmi_read(target, &dmcontrol, DMI_DMCONTROL) != ERROR_OK)
			return ERROR_FAIL;

		LOG_ERROR("unable to halt hart %d", r->current_hartid);
		LOG_ERROR("  dmcontrol=0x%08x", dmcontrol);
		LOG_ERROR("  dmstatus =0x%08x", dmstatus);
		return ERROR_FAIL;
	}

	dmcontrol = set_field(dmcontrol, DMI_DMCONTROL_HALTREQ, 0);
	dmi_write(target, DMI_DMCONTROL, dmcontrol);

	return ERROR_OK;
}

static int riscv013_resume_current_hart(struct target *target)
{
	return riscv013_step_or_resume_current_hart(target, false);
}

static int riscv013_step_current_hart(struct target *target)
{
	return riscv013_step_or_resume_current_hart(target, true);
}

static int riscv013_on_resume(struct target *target)
{
	return riscv013_on_step_or_resume(target, false);
}

static int riscv013_on_step(struct target *target)
{
	return riscv013_on_step_or_resume(target, true);
}

static int riscv013_on_halt(struct target *target)
{
	return ERROR_OK;
}

static bool riscv013_is_halted(struct target *target)
{
	uint32_t dmstatus;
	if (dmstatus_read(target, &dmstatus, true) != ERROR_OK)
		return false;
	if (get_field(dmstatus, DMI_DMSTATUS_ANYUNAVAIL))
		LOG_ERROR("Hart %d is unavailable.", riscv_current_hartid(target));
	if (get_field(dmstatus, DMI_DMSTATUS_ANYNONEXISTENT))
		LOG_ERROR("Hart %d doesn't exist.", riscv_current_hartid(target));
	if (get_field(dmstatus, DMI_DMSTATUS_ANYHAVERESET)) {
		int hartid = riscv_current_hartid(target);
		LOG_INFO("Hart %d unexpectedly reset!", hartid);
		/* TODO: Can we make this more obvious to eg. a gdb user? */
		uint32_t dmcontrol = DMI_DMCONTROL_DMACTIVE |
			DMI_DMCONTROL_ACKHAVERESET;
		dmcontrol = set_field(dmcontrol, hartsel_mask(target), hartid);
		/* If we had been halted when we reset, request another halt. If we
		 * ended up running out of reset, then the user will (hopefully) get a
		 * message that a reset happened, that the target is running, and then
		 * that it is halted again once the request goes through.
		 */
		if (target->state == TARGET_HALTED)
			dmcontrol |= DMI_DMCONTROL_HALTREQ;
		dmi_write(target, DMI_DMCONTROL, dmcontrol);
	}
	return get_field(dmstatus, DMI_DMSTATUS_ALLHALTED);
}

static enum riscv_halt_reason riscv013_halt_reason(struct target *target)
{
	riscv_reg_t dcsr;
	int result = register_read(target, &dcsr, GDB_REGNO_DCSR);
	if (result != ERROR_OK)
		return RISCV_HALT_UNKNOWN;

	switch (get_field(dcsr, CSR_DCSR_CAUSE)) {
	case CSR_DCSR_CAUSE_SWBP:
		return RISCV_HALT_BREAKPOINT;
	case CSR_DCSR_CAUSE_TRIGGER:
		return RISCV_HALT_TRIGGER;
	case CSR_DCSR_CAUSE_STEP:
		return RISCV_HALT_SINGLESTEP;
	case CSR_DCSR_CAUSE_DEBUGINT:
	case CSR_DCSR_CAUSE_HALT:
		return RISCV_HALT_INTERRUPT;
	}

	LOG_ERROR("Unknown DCSR cause field: %x", (int)get_field(dcsr, CSR_DCSR_CAUSE));
	LOG_ERROR("  dcsr=0x%016lx", (long)dcsr);
	return RISCV_HALT_UNKNOWN;
}

int riscv013_write_debug_buffer(struct target *target, unsigned index, riscv_insn_t data)
{
	return dmi_write(target, DMI_PROGBUF0 + index, data);
}

riscv_insn_t riscv013_read_debug_buffer(struct target *target, unsigned index)
{
	uint32_t value;
	dmi_read(target, &value, DMI_PROGBUF0 + index);
	return value;
}

int riscv013_execute_debug_buffer(struct target *target)
{
	uint32_t run_program = 0;
	run_program = set_field(run_program, AC_ACCESS_REGISTER_SIZE, 2);
	run_program = set_field(run_program, AC_ACCESS_REGISTER_POSTEXEC, 1);
	run_program = set_field(run_program, AC_ACCESS_REGISTER_TRANSFER, 0);
	run_program = set_field(run_program, AC_ACCESS_REGISTER_REGNO, 0x1000);

	return execute_abstract_command(target, run_program);
}

void riscv013_fill_dmi_write_u64(struct target *target, char *buf, int a, uint64_t d)
{
	RISCV013_INFO(info);
	buf_set_u64((unsigned char *)buf, DTM_DMI_OP_OFFSET, DTM_DMI_OP_LENGTH, DMI_OP_WRITE);
	buf_set_u64((unsigned char *)buf, DTM_DMI_DATA_OFFSET, DTM_DMI_DATA_LENGTH, d);
	buf_set_u64((unsigned char *)buf, DTM_DMI_ADDRESS_OFFSET, info->abits, a);
}

void riscv013_fill_dmi_read_u64(struct target *target, char *buf, int a)
{
	RISCV013_INFO(info);
	buf_set_u64((unsigned char *)buf, DTM_DMI_OP_OFFSET, DTM_DMI_OP_LENGTH, DMI_OP_READ);
	buf_set_u64((unsigned char *)buf, DTM_DMI_DATA_OFFSET, DTM_DMI_DATA_LENGTH, 0);
	buf_set_u64((unsigned char *)buf, DTM_DMI_ADDRESS_OFFSET, info->abits, a);
}

void riscv013_fill_dmi_nop_u64(struct target *target, char *buf)
{
	RISCV013_INFO(info);
	buf_set_u64((unsigned char *)buf, DTM_DMI_OP_OFFSET, DTM_DMI_OP_LENGTH, DMI_OP_NOP);
	buf_set_u64((unsigned char *)buf, DTM_DMI_DATA_OFFSET, DTM_DMI_DATA_LENGTH, 0);
	buf_set_u64((unsigned char *)buf, DTM_DMI_ADDRESS_OFFSET, info->abits, 0);
}

int riscv013_dmi_write_u64_bits(struct target *target)
{
	RISCV013_INFO(info);
	return info->abits + DTM_DMI_DATA_LENGTH + DTM_DMI_OP_LENGTH;
}

static int maybe_execute_fence_i(struct target *target)
{
	RISCV013_INFO(info);
	RISCV_INFO(r);
	if (info->progbufsize + r->impebreak >= 2) {
		struct riscv_program program;
		riscv_program_init(&program, target);
		if (riscv_program_fence_i(&program) != ERROR_OK)
			return ERROR_FAIL;
		if (riscv_program_exec(&program, target) != ERROR_OK) {
			LOG_ERROR("Failed to execute fence.i");
			return ERROR_FAIL;
		}
	}
	return ERROR_OK;
}

/* Helper Functions. */
static int riscv013_on_step_or_resume(struct target *target, bool step)
{
	if (maybe_execute_fence_i(target) != ERROR_OK)
		return ERROR_FAIL;

	/* We want to twiddle some bits in the debug CSR so debugging works. */
	riscv_reg_t dcsr;
	int result = register_read(target, &dcsr, GDB_REGNO_DCSR);
	if (result != ERROR_OK)
		return result;
	dcsr = set_field(dcsr, CSR_DCSR_STEP, step);
	dcsr = set_field(dcsr, CSR_DCSR_EBREAKM, 1);
	dcsr = set_field(dcsr, CSR_DCSR_EBREAKS, 1);
	dcsr = set_field(dcsr, CSR_DCSR_EBREAKU, 1);
	return riscv_set_register(target, GDB_REGNO_DCSR, dcsr);
}

static int riscv013_step_or_resume_current_hart(struct target *target, bool step)
{
	RISCV_INFO(r);
	LOG_DEBUG("resuming hart %d (for step?=%d)", r->current_hartid, step);
	if (!riscv_is_halted(target)) {
		LOG_ERROR("Hart %d is not halted!", r->current_hartid);
		return ERROR_FAIL;
	}

	if (maybe_execute_fence_i(target) != ERROR_OK)
		return ERROR_FAIL;

	/* Issue the resume command, and then wait for the current hart to resume. */
	uint32_t dmcontrol = DMI_DMCONTROL_DMACTIVE;
	dmcontrol = set_field(dmcontrol, hartsel_mask(target), r->current_hartid);
	dmi_write(target, DMI_DMCONTROL, dmcontrol | DMI_DMCONTROL_RESUMEREQ);

	uint32_t dmstatus;
	for (size_t i = 0; i < 256; ++i) {
		usleep(10);
		if (dmstatus_read(target, &dmstatus, true) != ERROR_OK)
			return ERROR_FAIL;
		if (get_field(dmstatus, DMI_DMSTATUS_ALLRESUMEACK) == 0)
			continue;
		if (step && get_field(dmstatus, DMI_DMSTATUS_ALLHALTED) == 0)
			continue;

		dmi_write(target, DMI_DMCONTROL, dmcontrol);
		return ERROR_OK;
	}

	LOG_ERROR("unable to resume hart %d", r->current_hartid);
	if (dmi_read(target, &dmcontrol, DMI_DMCONTROL) != ERROR_OK)
		return ERROR_FAIL;
	LOG_ERROR("  dmcontrol=0x%08x", dmcontrol);
	if (dmstatus_read(target, &dmstatus, true) != ERROR_OK)
		return ERROR_FAIL;
	LOG_ERROR("  dmstatus =0x%08x", dmstatus);

	if (step) {
		LOG_ERROR("  was stepping, halting");
		riscv013_halt_current_hart(target);
		return ERROR_OK;
	}

	return ERROR_FAIL;
}

void riscv013_clear_abstract_error(struct target *target)
{
	/* Wait for busy to go away. */
	time_t start = time(NULL);
	uint32_t abstractcs;
	dmi_read(target, &abstractcs, DMI_ABSTRACTCS);
	while (get_field(abstractcs, DMI_ABSTRACTCS_BUSY)) {
		dmi_read(target, &abstractcs, DMI_ABSTRACTCS);

		if (time(NULL) - start > riscv_command_timeout_sec) {
			LOG_ERROR("abstractcs.busy is not going low after %d seconds "
					"(abstractcs=0x%x). The target is either really slow or "
					"broken. You could increase the timeout with riscv "
					"set_command_timeout_sec.",
					riscv_command_timeout_sec, abstractcs);
			break;
		}
	}
	/* Clear the error status. */
	dmi_write(target, DMI_ABSTRACTCS, abstractcs & DMI_ABSTRACTCS_CMDERR);
}

#define COMPLIANCE_TEST(b, message) \
{                                   \
	int pass = 0;		    \
	if (b) {		    \
		pass = 1;	    \
		passed_tests++;     \
	}			    \
	LOG_INFO("%s test %d (%s)\n", (pass) ? "PASSED" : "FAILED",  total_tests, message); \
	assert(pass);		    \
	total_tests++;		    \
}

int riscv013_test_compliance(struct target *target)
{
	LOG_INFO("Testing Compliance against RISC-V Debug Spec v0.13");

	if (!riscv_rtos_enabled(target)) {
		LOG_ERROR("Please run with -rtos riscv to run compliance test.");
		return ERROR_FAIL;
	}

	int total_tests = 0;
	int passed_tests = 0;

	uint32_t dmcontrol_orig = DMI_DMCONTROL_DMACTIVE;
	uint32_t dmcontrol;
	uint32_t testvar;
	uint32_t testvar_read;
	riscv_reg_t value;
	RISCV013_INFO(info);

	/* TODO: Support HARTSELLHI as well */
	dmcontrol = dmcontrol_orig |  DMI_DMCONTROL_HARTSELLO;
	dmi_write(target, DMI_DMCONTROL, dmcontrol);
	dmi_read(target, &dmcontrol, DMI_DMCONTROL);
	COMPLIANCE_TEST(get_field(dmcontrol, DMI_DMCONTROL_HARTSELLO) == (uint32_t) ((1 << info->hartsellen) - 1),
			"DMCONTROL.hartsello should hold all the harts allowed by its hartsellen.");

	dmcontrol = set_field(dmcontrol_orig, DMI_DMCONTROL_HARTSELLO, 0);
	dmi_write(target, DMI_DMCONTROL, dmcontrol);
	dmi_read(target, &dmcontrol, DMI_DMCONTROL);
	COMPLIANCE_TEST(get_field(dmcontrol, DMI_DMCONTROL_HARTSELLO) == 0,
			"DMCONTROL.hartsello should hold Hart ID 0");

	/* hartreset */
	/* This field is optional. Either we can read and write it to 1/0,
	or it is tied to 0. */
	dmcontrol = set_field(dmcontrol_orig, DMI_DMCONTROL_HARTRESET, 1);
	dmi_write(target, DMI_DMCONTROL, dmcontrol);
	dmi_read(target, &dmcontrol, DMI_DMCONTROL);
	testvar = get_field(dmcontrol, DMI_DMCONTROL_HARTRESET);
	dmcontrol = set_field(dmcontrol_orig, DMI_DMCONTROL_HARTRESET, 0);
	dmi_write(target, DMI_DMCONTROL, dmcontrol);
	dmi_read(target, &dmcontrol, DMI_DMCONTROL);
	COMPLIANCE_TEST(((testvar == 0) || (get_field(dmcontrol, DMI_DMCONTROL_HARTRESET)) == 0),
			"DMCONTROL.hartreset can be 0 or RW.");

	/* hasel */
	dmcontrol = set_field(dmcontrol_orig, DMI_DMCONTROL_HASEL, 1);
	dmi_write(target, DMI_DMCONTROL, dmcontrol);
	dmi_read(target, &dmcontrol, DMI_DMCONTROL);
	testvar = get_field(dmcontrol, DMI_DMCONTROL_HASEL);
	dmcontrol = set_field(dmcontrol_orig, DMI_DMCONTROL_HASEL, 0);
	dmi_write(target, DMI_DMCONTROL, dmcontrol);
	dmi_read(target, &dmcontrol, DMI_DMCONTROL);
	COMPLIANCE_TEST(((testvar == 0) || (get_field(dmcontrol, DMI_DMCONTROL_HASEL)) == 0),
			"DMCONTROL.hasel can be 0 or RW.");
	/* TODO: test that hamask registers exist if hasel does. */

	/* haltreq */
	riscv_halt_all_harts(target);
	/* This bit is not actually readable according to the spec, so nothing to check.*/

	/* DMSTATUS */
	uint32_t dmstatus, dmstatus_read;
	dmi_read(target, &dmstatus, DMI_DMSTATUS);
	dmi_write(target, DMI_DMSTATUS, ~dmstatus);
	dmi_read(target, &dmstatus_read, DMI_DMSTATUS);
	COMPLIANCE_TEST(dmstatus_read == dmstatus, "DMSTATUS is R/O");

	/* resumereq */
	/* This bit is not actually readable according to the spec, so nothing to check.*/
	riscv_resume_all_harts(target);

	/* Halt all harts again so the test can continue.*/
	riscv_halt_all_harts(target);

	/* HARTINFO: Read-Only. This is per-hart, so need to adjust hartsel. */
	for (int hartsel = 0; hartsel < riscv_count_harts(target); hartsel++) {
		riscv_set_current_hartid(target, hartsel);

		uint32_t hartinfo, hartinfo_read;
		dmi_read(target, &hartinfo, DMI_HARTINFO);
		dmi_write(target, DMI_HARTINFO, ~hartinfo);
		dmi_read(target, &hartinfo_read, DMI_HARTINFO);
		COMPLIANCE_TEST((hartinfo_read == hartinfo), "DMHARTINFO should be Read-Only.");

		/* $dscratch CSRs */
		uint32_t nscratch = get_field(hartinfo, DMI_HARTINFO_NSCRATCH);
		for (unsigned int d = 0; d < nscratch; d++) {
			riscv_reg_t testval, testval_read;
			/* Because DSCRATCH is not guaranteed to last across PB executions, need to put
			this all into one PB execution. Which may not be possible on all implementations.*/
			if (info->progbufsize >= 5) {
				for (testval = 0x0011223300112233;
				     testval != 0xDEAD;
				     testval = testval == 0x0011223300112233 ? ~testval : 0xDEAD) {
					COMPLIANCE_TEST(register_write_direct(target, GDB_REGNO_S0, testval) == ERROR_OK,
							"Need to be able to write S0 in order to test DSCRATCH.");
					struct riscv_program program32;
					riscv_program_init(&program32, target);
					riscv_program_csrw(&program32, GDB_REGNO_S0, GDB_REGNO_DSCRATCH + d);
					riscv_program_csrr(&program32, GDB_REGNO_S1, GDB_REGNO_DSCRATCH + d);
					riscv_program_fence(&program32);
					riscv_program_ebreak(&program32);
					COMPLIANCE_TEST(riscv_program_exec(&program32, target) == ERROR_OK,
							"Accessing DSCRATCH with program buffer should succeed.");
					COMPLIANCE_TEST(register_read_direct(target, &testval_read, GDB_REGNO_S1) == ERROR_OK,
							"Need to be able to read S1 in order to test DSCRATCH.");
					if (riscv_xlen(target) > 32) {
						COMPLIANCE_TEST(testval == testval_read,
								"All DSCRATCH registers in HARTINFO must be R/W.");
					} else {
						COMPLIANCE_TEST(testval_read == (testval & 0xFFFFFFFF),
								"All DSCRATCH registers in HARTINFO must be R/W.");
					}
				}
			}
		}
		/* TODO: dataaccess */
		if (get_field(hartinfo, DMI_HARTINFO_DATAACCESS)) {
			/* TODO: Shadowed in memory map. */
			/* TODO: datasize */
			/* TODO: dataaddr */
		} else {
			/* TODO: Shadowed in CSRs. */
			/* TODO: datasize */
			/* TODO: dataaddr */
		}

	}

	/* HALTSUM -- TODO: More than 32 harts. Would need to loop over this to set hartsel */
	/* TODO: HALTSUM2, HALTSUM3 */
	/* HALTSUM0 */
	uint32_t expected_haltsum0 = 0;
	for (int i = 0; i < MIN(riscv_count_harts(target), 32); i++)
		expected_haltsum0 |= (1 << i);

	dmi_read(target, &testvar_read, DMI_HALTSUM0);
	COMPLIANCE_TEST(testvar_read == expected_haltsum0,
			"HALTSUM0 should report summary of up to 32 halted harts");

	dmi_write(target, DMI_HALTSUM0, 0xffffffff);
	dmi_read(target, &testvar_read, DMI_HALTSUM0);
	COMPLIANCE_TEST(testvar_read == expected_haltsum0, "HALTSUM0 should be R/O");

	dmi_write(target, DMI_HALTSUM0, 0x0);
	dmi_read(target, &testvar_read, DMI_HALTSUM0);
	COMPLIANCE_TEST(testvar_read == expected_haltsum0, "HALTSUM0 should be R/O");

	/* HALTSUM1 */
	uint32_t expected_haltsum1 = 0;
	for (int i = 0; i < MIN(riscv_count_harts(target), 1024); i += 32)
		expected_haltsum1 |= (1 << (i/32));

	dmi_read(target, &testvar_read, DMI_HALTSUM1);
	COMPLIANCE_TEST(testvar_read == expected_haltsum1,
			"HALTSUM1 should report summary of up to 1024 halted harts");

	dmi_write(target, DMI_HALTSUM1, 0xffffffff);
	dmi_read(target, &testvar_read, DMI_HALTSUM1);
	COMPLIANCE_TEST(testvar_read == expected_haltsum1, "HALTSUM1 should be R/O");

	dmi_write(target, DMI_HALTSUM1, 0x0);
	dmi_read(target, &testvar_read, DMI_HALTSUM1);
	COMPLIANCE_TEST(testvar_read == expected_haltsum1, "HALTSUM1 should be R/O");

	/* TODO: HAWINDOWSEL */

	/* TODO: HAWINDOW */

	/* ABSTRACTCS */

	uint32_t abstractcs;
	dmi_read(target, &abstractcs, DMI_ABSTRACTCS);

	/* Check that all reported Data Words are really R/W */
	for (int invert = 0; invert < 2; invert++) {
		for (unsigned int i = 0; i < get_field(abstractcs, DMI_ABSTRACTCS_DATACOUNT); i++) {
			testvar = (i + 1) * 0x11111111;
			if (invert)
				testvar = ~testvar;
			dmi_write(target, DMI_DATA0 + i, testvar);
		}
		for (unsigned int i = 0; i < get_field(abstractcs, DMI_ABSTRACTCS_DATACOUNT); i++) {
			testvar = (i + 1) * 0x11111111;
			if (invert)
				testvar = ~testvar;
			dmi_read(target, &testvar_read, DMI_DATA0 + i);
			COMPLIANCE_TEST(testvar_read == testvar, "All reported DATA words must be R/W");
		}
	}

	/* Check that all reported ProgBuf words are really R/W */
	for (int invert = 0; invert < 2; invert++) {
		for (unsigned int i = 0; i < get_field(abstractcs, DMI_ABSTRACTCS_PROGBUFSIZE); i++) {
			testvar = (i + 1) * 0x11111111;
			if (invert)
				testvar = ~testvar;
			dmi_write(target, DMI_PROGBUF0 + i, testvar);
		}
		for (unsigned int i = 0; i < get_field(abstractcs, DMI_ABSTRACTCS_PROGBUFSIZE); i++) {
			testvar = (i + 1) * 0x11111111;
			if (invert)
				testvar = ~testvar;
			dmi_read(target, &testvar_read, DMI_PROGBUF0 + i);
			COMPLIANCE_TEST(testvar_read == testvar, "All reported PROGBUF words must be R/W");
		}
	}

	/* TODO: Cause and clear all error types */

	/* COMMAND
	According to the spec, this register is only W, so can't really check the read result.
	But at any rate, this is not legal and should cause an error. */
	dmi_write(target, DMI_COMMAND, 0xAAAAAAAA);
	dmi_read(target, &testvar_read, DMI_COMMAND);
	dmi_read(target, &testvar_read, DMI_ABSTRACTCS);
	COMPLIANCE_TEST(get_field(testvar_read, DMI_ABSTRACTCS_CMDERR) == CMDERR_NOT_SUPPORTED, \
			"Illegal COMMAND should result in UNSUPPORTED");
	dmi_write(target, DMI_ABSTRACTCS, DMI_ABSTRACTCS_CMDERR);
	dmi_write(target, DMI_COMMAND, 0x55555555);
	dmi_read(target, &testvar_read, DMI_COMMAND);
	dmi_read(target, &testvar_read, DMI_ABSTRACTCS);
	COMPLIANCE_TEST(get_field(testvar_read, DMI_ABSTRACTCS_CMDERR) == CMDERR_NOT_SUPPORTED, \
			"Illegal COMMAND should result in UNSUPPORTED");
	dmi_write(target, DMI_ABSTRACTCS, DMI_ABSTRACTCS_CMDERR);

	/* Basic Abstract Commands */
	for (unsigned int i = 1; i < 32; i = i << 1) {
		riscv_reg_t testval =  i | ((i + 1ULL) << 32);
		riscv_reg_t testval_read;
		COMPLIANCE_TEST(ERROR_OK == register_write_direct(target, GDB_REGNO_ZERO + i, testval),
				"GPR Writes should be supported.");
		write_abstract_arg(target, 0, 0xDEADBEEFDEADBEEF, 64);
		COMPLIANCE_TEST(ERROR_OK == register_read_direct(target, &testval_read, GDB_REGNO_ZERO + i),
				"GPR Reads should be supported.");
		if (riscv_xlen(target) > 32) {
			/* Dummy comment to satisfy linter, since removing the brances here doesn't actually compile. */
			COMPLIANCE_TEST(testval == testval_read, "GPR Reads and writes should be supported.");
		} else {
			/* Dummy comment to satisfy linter, since removing the brances here doesn't actually compile. */
			COMPLIANCE_TEST((testval & 0xFFFFFFFF) == testval_read, "GPR Reads and writes should be supported.");
		}
	}

	/* ABSTRACTAUTO
	See which bits are actually writable */
	dmi_write(target, DMI_ABSTRACTAUTO, 0xFFFFFFFF);
	uint32_t abstractauto;
	uint32_t busy;
	dmi_read(target, &abstractauto, DMI_ABSTRACTAUTO);
	dmi_write(target, DMI_ABSTRACTAUTO, 0x0);
	if (abstractauto > 0) {
		/* This mechanism only works when you have a reasonable sized progbuf, which is not
		a true compliance requirement. */
		if (info->progbufsize >= 3) {

			testvar = 0;
			COMPLIANCE_TEST(ERROR_OK == register_write_direct(target, GDB_REGNO_S0, 0),
					"Need to be able to write S0 to test ABSTRACTAUTO");
			struct riscv_program program;
			riscv_program_init(&program, target);
			/* This is also testing that WFI() is a NOP during debug mode. */
			riscv_program_insert(&program, wfi());
			riscv_program_addi(&program, GDB_REGNO_S0, GDB_REGNO_S0, 1);
			riscv_program_ebreak(&program);
			dmi_write(target, DMI_ABSTRACTAUTO, 0x0);
			riscv_program_exec(&program, target);
			testvar++;
			dmi_write(target, DMI_ABSTRACTAUTO, 0xFFFFFFFF);
			dmi_read(target, &abstractauto, DMI_ABSTRACTAUTO);
			uint32_t autoexec_data = get_field(abstractauto, DMI_ABSTRACTAUTO_AUTOEXECDATA);
			uint32_t autoexec_progbuf = get_field(abstractauto, DMI_ABSTRACTAUTO_AUTOEXECPROGBUF);
			for (unsigned int i = 0; i < 12; i++) {
				dmi_read(target, &testvar_read, DMI_DATA0 + i);
				do {
					dmi_read(target, &testvar_read, DMI_ABSTRACTCS);
					busy = get_field(testvar_read, DMI_ABSTRACTCS_BUSY);
				} while (busy);
				if (autoexec_data & (1 << i)) {
					COMPLIANCE_TEST(i < get_field(abstractcs, DMI_ABSTRACTCS_DATACOUNT),
							"AUTOEXEC may be writable up to DATACOUNT bits.");
					testvar++;
				}
			}
			for (unsigned int i = 0; i < 16; i++) {
				dmi_read(target, &testvar_read, DMI_PROGBUF0 + i);
				do {
					dmi_read(target, &testvar_read, DMI_ABSTRACTCS);
					busy = get_field(testvar_read, DMI_ABSTRACTCS_BUSY);
				} while (busy);
				if (autoexec_progbuf & (1 << i)) {
					COMPLIANCE_TEST(i < get_field(abstractcs, DMI_ABSTRACTCS_PROGBUFSIZE),
							"AUTOEXEC may be writable up to PROGBUFSIZE bits.");
					testvar++;
				}
			}

			dmi_write(target, DMI_ABSTRACTAUTO, 0);
			COMPLIANCE_TEST(ERROR_OK == register_read_direct(target, &value, GDB_REGNO_S0),
					"Need to be able to read S0 to test ABSTRACTAUTO");

			COMPLIANCE_TEST(testvar == value,
					"ABSTRACTAUTO should cause COMMAND to run the expected number of times.");
		}
	}

	/* Single-Step each hart. */
	for (int hartsel = 0; hartsel < riscv_count_harts(target); hartsel++) {
		riscv_set_current_hartid(target, hartsel);
		riscv013_on_step(target);
		riscv013_step_current_hart(target);
		COMPLIANCE_TEST(riscv_halt_reason(target, hartsel) == RISCV_HALT_SINGLESTEP,
				"Single Step should result in SINGLESTEP");
	}

	/* Core Register Tests */
	uint64_t bogus_dpc = 0xdeadbeef;
	for (int hartsel = 0; hartsel < riscv_count_harts(target); hartsel++) {
		riscv_set_current_hartid(target, hartsel);

		/* DCSR Tests */
		register_write_direct(target, GDB_REGNO_DCSR, 0x0);
		register_read_direct(target, &value, GDB_REGNO_DCSR);
		COMPLIANCE_TEST(value != 0,	"Not all bits in DCSR are writable by Debugger");
		register_write_direct(target, GDB_REGNO_DCSR, 0xFFFFFFFF);
		register_read_direct(target, &value, GDB_REGNO_DCSR);
		COMPLIANCE_TEST(value != 0,	"At least some bits in DCSR must be 1");

		/* DPC. Note that DPC is sign-extended. */
		riscv_reg_t dpcmask = 0xFFFFFFFCUL;
		riscv_reg_t dpc;

		if (riscv_xlen(target) > 32)
			dpcmask |= (0xFFFFFFFFULL << 32);

		if (riscv_supports_extension(target, riscv_current_hartid(target), 'C'))
			dpcmask |= 0x2;

		register_write_direct(target, GDB_REGNO_DPC, dpcmask);
		register_read_direct(target, &dpc, GDB_REGNO_DPC);
		COMPLIANCE_TEST(dpcmask == dpc,
				"DPC must be sign-extended to XLEN and writable to all-1s (except the least significant bits)");
		register_write_direct(target, GDB_REGNO_DPC, 0);
		register_read_direct(target, &dpc, GDB_REGNO_DPC);
		COMPLIANCE_TEST(dpc == 0, "DPC must be writable to 0.");
		if (hartsel == 0)
			bogus_dpc = dpc; /* For a later test step */
	}

	/* NDMRESET
	Asserting non-debug module reset should not reset Debug Module state.
	But it should reset Hart State, e.g. DPC should get a different value.
	Also make sure that DCSR reports cause of 'HALT' even though previously we single-stepped.
	*/

	/* Write some registers. They should not be impacted by ndmreset. */
	dmi_write(target, DMI_COMMAND, 0xFFFFFFFF);

	for (unsigned int i = 0; i < get_field(abstractcs, DMI_ABSTRACTCS_PROGBUFSIZE); i++) {
		testvar = (i + 1) * 0x11111111;
		dmi_write(target, DMI_PROGBUF0 + i, testvar);
	}

	for (unsigned int i = 0; i < get_field(abstractcs, DMI_ABSTRACTCS_DATACOUNT); i++) {
		testvar = (i + 1) * 0x11111111;
		dmi_write(target, DMI_DATA0 + i, testvar);
	}

	dmi_write(target, DMI_ABSTRACTAUTO, 0xFFFFFFFF);
	dmi_read(target, &abstractauto, DMI_ABSTRACTAUTO);

	/* Pulse reset. */
	target->reset_halt = true;
	riscv_set_current_hartid(target, 0);
	COMPLIANCE_TEST(ERROR_OK == assert_reset(target), "Must be able to assert NDMRESET");
	COMPLIANCE_TEST(ERROR_OK == deassert_reset(target), "Must be able to deassert NDMRESET");

	/* Verify that most stuff is not affected by ndmreset. */
	dmi_read(target, &testvar_read, DMI_COMMAND);
	COMPLIANCE_TEST(testvar_read == 0xFFFFFFFF, "NDMRESET should not affect DMI_COMMAND");
	dmi_read(target, &testvar_read, DMI_ABSTRACTCS);
	COMPLIANCE_TEST(get_field(testvar_read, DMI_ABSTRACTCS_CMDERR)	== CMDERR_NOT_SUPPORTED,
			"NDMRESET should not affect DMI_ABSTRACTCS");
	dmi_read(target, &testvar_read, DMI_ABSTRACTAUTO);
	COMPLIANCE_TEST(testvar_read == abstractauto, "NDMRESET should not affect DMI_ABSTRACTAUTO");

	/* Clean up to avoid future test failures */
	dmi_write(target, DMI_ABSTRACTCS, DMI_ABSTRACTCS_CMDERR);
	dmi_write(target, DMI_ABSTRACTAUTO, 0);

	for (unsigned int i = 0; i < get_field(abstractcs, DMI_ABSTRACTCS_PROGBUFSIZE); i++) {
		testvar = (i + 1) * 0x11111111;
		dmi_read(target, &testvar_read, DMI_PROGBUF0 + i);
		COMPLIANCE_TEST(testvar_read == testvar, "PROGBUF words must not be affected by NDMRESET");
	}

	for (unsigned int i = 0; i < get_field(abstractcs, DMI_ABSTRACTCS_DATACOUNT); i++) {
		testvar = (i + 1) * 0x11111111;
		dmi_read(target, &testvar_read, DMI_DATA0 + i);
		COMPLIANCE_TEST(testvar_read == testvar, "DATA words must not be affected by NDMRESET");
	}

	/* Verify that DPC *is* affected by ndmreset. Since we don't know what it *should* be,
	just verify that at least it's not the bogus value anymore. */

	COMPLIANCE_TEST(bogus_dpc != 0xdeadbeef, "BOGUS DPC should have been set somehow (bug in compliance test)");
	register_read_direct(target, &value, GDB_REGNO_DPC);
	COMPLIANCE_TEST(bogus_dpc != value, "NDMRESET should move DPC to reset value.");

	COMPLIANCE_TEST(riscv_halt_reason(target, 0) == RISCV_HALT_INTERRUPT,
			"After NDMRESET halt, DCSR should report cause of halt");

	/* DMACTIVE -- deasserting DMACTIVE should reset all the above values. */

	/* Toggle dmactive */
	dmi_write(target, DMI_DMCONTROL, 0);
	dmi_write(target, DMI_DMCONTROL, DMI_DMCONTROL_DMACTIVE);
	dmi_read(target, &testvar_read, DMI_COMMAND);
	COMPLIANCE_TEST(testvar_read == 0, "DMI_COMMAND should reset to 0");
	dmi_read(target, &testvar_read, DMI_ABSTRACTCS);
	COMPLIANCE_TEST(get_field(testvar_read, DMI_ABSTRACTCS_CMDERR)	== 0, "ABSTRACTCS.cmderr should reset to 0");
	dmi_read(target, &testvar_read, DMI_ABSTRACTAUTO);
	COMPLIANCE_TEST(testvar_read == 0, "ABSTRACTAUTO should reset to 0");

	for (unsigned int i = 0; i < get_field(abstractcs, DMI_ABSTRACTCS_PROGBUFSIZE); i++) {
		testvar = (i + 1) * 0x11111111;
		dmi_read(target, &testvar_read, DMI_PROGBUF0 + i);
		COMPLIANCE_TEST(testvar_read == 0, "PROGBUF words should reset to 0");
	}

	for (unsigned int i = 0; i < get_field(abstractcs, DMI_ABSTRACTCS_DATACOUNT); i++) {
		testvar = (i + 1) * 0x11111111;
		dmi_read(target, &testvar_read, DMI_DATA0 + i);
		COMPLIANCE_TEST(testvar_read == 0, "DATA words should reset to 0");
	}

	/*
	* TODO:
	* DCSR.cause priorities
	* DCSR.stoptime/stopcycle
	* DCSR.stepie
	* DCSR.ebreak
	* DCSR.prv
	*/

	/* Halt every hart for any follow-up tests*/
	riscv_halt_all_harts(target);

	LOG_INFO("PASSED %d of %d TESTS\n", passed_tests, total_tests);

	if (total_tests == passed_tests)
		return ERROR_OK;
	else
		return ERROR_FAIL;
}<|MERGE_RESOLUTION|>--- conflicted
+++ resolved
@@ -57,11 +57,7 @@
 static void riscv013_fill_dmi_read_u64(struct target *target, char *buf, int a);
 static int riscv013_dmi_write_u64_bits(struct target *target);
 static void riscv013_fill_dmi_nop_u64(struct target *target, char *buf);
-<<<<<<< HEAD
-static int  riscv013_test_compliance(struct target *target);
-=======
 static int register_read(struct target *target, uint64_t *value, uint32_t number);
->>>>>>> 06e6c229
 static int register_read_direct(struct target *target, uint64_t *value, uint32_t number);
 static int register_write_direct(struct target *target, unsigned number,
 		uint64_t value);
@@ -69,6 +65,7 @@
 		uint32_t size, uint32_t count, uint8_t *buffer);
 static int write_memory(struct target *target, target_addr_t address,
 		uint32_t size, uint32_t count, const uint8_t *buffer);
+static int  riscv013_test_compliance(struct target *target);
 
 /**
  * Since almost everything can be accomplish by scanning the dbus register, all
@@ -491,13 +488,8 @@
 	return buf_get_u32(in, DTM_DMI_OP_OFFSET, DTM_DMI_OP_LENGTH);
 }
 
-<<<<<<< HEAD
-static int dmi_op(struct target *target, uint32_t *data_in, int dmi_op,
-		uint32_t address, uint32_t data_out)
-=======
 static int dmi_op_timeout(struct target *target, uint32_t *data_in, int dmi_op,
 		uint32_t address, uint32_t data_out, int timeout_sec)
->>>>>>> 06e6c229
 {
 	select_dmi(target);
 
@@ -532,23 +524,10 @@
 			break;
 		} else {
 			LOG_ERROR("failed %s at 0x%x, status=%d", op_name, address, status);
-<<<<<<< HEAD
-			return ERROR_FAIL;
-		}
-		if (time(NULL) - start > riscv_command_timeout_sec) {
-			LOG_ERROR("dmi.op is still busy after %d seconds. The target is "
-					"either really slow or broken. You could increase the "
-					"timeout with riscv set_command_timeout_sec.",
-					riscv_command_timeout_sec);
-			return ERROR_FAIL;
-		}
-		usleep(100000);
-=======
 			return ERROR_FAIL;
 		}
 		if (time(NULL) - start > timeout_sec)
 			return ERROR_TIMEOUT_REACHED;
->>>>>>> 06e6c229
 	}
 
 	if (status != DMI_STATUS_SUCCESS) {
@@ -569,16 +548,6 @@
 		} else {
 			LOG_ERROR("failed %s (NOP) at 0x%x, status=%d", op_name, address,
 					status);
-<<<<<<< HEAD
-			return ERROR_FAIL;
-		}
-		if (time(NULL) - start > riscv_command_timeout_sec) {
-			LOG_ERROR("dmi.op is still busy after %d seconds. The target is "
-					"either really slow or broken. You could increase the "
-					"timeout with riscv set_command_timeout_sec.",
-					riscv_command_timeout_sec);
-=======
->>>>>>> 06e6c229
 			return ERROR_FAIL;
 		}
 		if (time(NULL) - start > timeout_sec)
@@ -599,10 +568,6 @@
 	return ERROR_OK;
 }
 
-<<<<<<< HEAD
-static int dmi_read(struct target *target, uint32_t *value, uint32_t address)
-{
-=======
 static int dmi_op(struct target *target, uint32_t *data_in, int dmi_op,
 		uint32_t address, uint32_t data_out)
 {
@@ -620,7 +585,6 @@
 
 static int dmi_read(struct target *target, uint32_t *value, uint32_t address)
 {
->>>>>>> 06e6c229
 	return dmi_op(target, value, DMI_OP_READ, address, 0);
 }
 
@@ -1681,64 +1645,6 @@
 		} else {
 			index = r->current_hartid;
 		}
-<<<<<<< HEAD
-
-		if (target->reset_halt) {
-			LOG_DEBUG("Waiting for hart %d to halt out of reset.", index);
-			/* set this temporarily because this read could take the entire
-			 * time the hart takes to come out of reset. */
-			int saved_riscv_command_timeout_sec = riscv_command_timeout_sec;
-			riscv_command_timeout_sec = MAX(riscv_reset_timeout_sec, riscv_command_timeout_sec);
-			do {
-				if (dmstatus_read(target, &dmstatus, true) != ERROR_OK)
-					return ERROR_FAIL;
-				if (get_field(dmstatus, DMI_DMSTATUS_ALLHALTED) == 1)
-					break;
-				if (time(NULL) - start > riscv_reset_timeout_sec) {
-					LOG_ERROR("Hart %d didn't halt coming out of reset in %ds; "
-							"dmstatus=0x%x; "
-							"Increase the timeout with riscv set_reset_timeout_sec.",
-							index, riscv_reset_timeout_sec, dmstatus);
-					return ERROR_FAIL;
-				}
-			} while (get_field(dmstatus, DMI_DMSTATUS_ALLHALTED) == 0);
-			target->state = TARGET_HALTED;
-			riscv_command_timeout_sec = saved_riscv_command_timeout_sec;
-		} else {
-			LOG_DEBUG("Waiting for hart %d to run out of reset.", index);
-			int saved_riscv_command_timeout_sec = riscv_command_timeout_sec;
-			riscv_command_timeout_sec = MAX(riscv_reset_timeout_sec, riscv_command_timeout_sec);
-			while (get_field(dmstatus, DMI_DMSTATUS_ALLRUNNING) == 0) {
-				if (dmstatus_read(target, &dmstatus, true) != ERROR_OK)
-					return ERROR_FAIL;
-				if (get_field(dmstatus, DMI_DMSTATUS_ANYHALTED) ||
-						get_field(dmstatus, DMI_DMSTATUS_ANYUNAVAIL)) {
-					LOG_ERROR("Unexpected hart %d status during reset. dmstatus=0x%x",
-							index, dmstatus);
-					return ERROR_FAIL;
-				}
-				if (get_field(dmstatus, DMI_DMSTATUS_ALLRUNNING) == 1)
-					break;
-				if (time(NULL) - start > riscv_reset_timeout_sec) {
-					LOG_ERROR("Hart %d didn't run coming out of reset in %ds; "
-							"dmstatus=0x%x; "
-							"Increase the timeout with riscv set_reset_timeout_sec.",
-							index, riscv_reset_timeout_sec, dmstatus);
-					return ERROR_FAIL;
-				}
-			}
-			target->state = TARGET_RUNNING;
-			riscv_command_timeout_sec = saved_riscv_command_timeout_sec;
-		}
-
-		if (get_field(dmstatus, DMI_DMSTATUS_ALLHAVERESET)) {
-			/* Ack reset. */
-			dmi_write(target, DMI_DMCONTROL,
-					set_field(control, hartsel_mask(target), index) |
-					DMI_DMCONTROL_ACKHAVERESET);
-		}
-
-=======
 
 		char *operation;
 		uint32_t expected_field;
@@ -1787,7 +1693,6 @@
 					DMI_DMCONTROL_ACKHAVERESET);
 		}
 
->>>>>>> 06e6c229
 		if (!target->rtos)
 			break;
 	}
@@ -2828,13 +2733,9 @@
 	if (dmi_read(target, &dmcontrol, DMI_DMCONTROL) != ERROR_OK)
 		return ERROR_FAIL;
 	dmcontrol = set_field(dmcontrol, hartsel_mask(target), r->current_hartid);
-<<<<<<< HEAD
-	return dmi_write(target, DMI_DMCONTROL, dmcontrol);
-=======
 	int result = dmi_write(target, DMI_DMCONTROL, dmcontrol);
 	dm->current_hartid = r->current_hartid;
 	return result;
->>>>>>> 06e6c229
 }
 
 static int riscv013_halt_current_hart(struct target *target)
