--- conflicted
+++ resolved
@@ -2108,10 +2108,6 @@
 
 	if (target->smp) {
 		unsigned halts_discovered = 0;
-<<<<<<< HEAD
-=======
-		unsigned total_targets = 0;
->>>>>>> bb81ec8b
 		unsigned should_remain_halted = 0;
 		unsigned should_resume = 0;
 		unsigned i = 0;
@@ -3264,11 +3260,7 @@
 	return riscv_xlen(target);
 }
 
-<<<<<<< HEAD
-static unsigned riscv_data_bits(struct target *target)
-=======
 static unsigned int riscv_data_bits(struct target *target)
->>>>>>> bb81ec8b
 {
 	RISCV_INFO(r);
 	if (r->data_bits)
