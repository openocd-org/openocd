--- conflicted
+++ resolved
@@ -2977,13 +2977,8 @@
 	return result;
 }
 
-<<<<<<< HEAD
-int riscv_target_resume(struct target *target, int current,
-		target_addr_t address, int handle_breakpoints, int debug_execution)
-=======
-static int riscv_target_resume(struct target *target, bool current,
+int riscv_target_resume(struct target *target, bool current,
 		target_addr_t address, bool handle_breakpoints, bool debug_execution)
->>>>>>> 6f84e90d
 {
 	if (target->state != TARGET_HALTED) {
 		LOG_TARGET_ERROR(target, "Not halted.");
