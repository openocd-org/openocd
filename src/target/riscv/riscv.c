// SPDX-License-Identifier: GPL-2.0-or-later

#include <assert.h>
#include <stdlib.h>
#include <time.h>

#ifdef HAVE_CONFIG_H
#include "config.h"
#endif

#include <helper/log.h>
#include <helper/time_support.h>
#include "target/target.h"
#include "target/algorithm.h"
#include "target/target_type.h"
#include <target/smp.h>
#include "jtag/jtag.h"
#include "target/register.h"
#include "target/breakpoints.h"
#include "helper/base64.h"
#include "helper/time_support.h"
#include "riscv.h"
#include "riscv_reg.h"
#include "program.h"
#include "gdb_regs.h"
#include "rtos/rtos.h"
#include "debug_defines.h"
#include <helper/bits.h>
#include "field_helpers.h"

/*** JTAG registers. ***/

#define DTMCONTROL					0x10
#define DTMCONTROL_VERSION			(0xf)

#define DBUS						0x11

#define RISCV_TRIGGER_HIT_NOT_FOUND ((int64_t)-1)

static uint8_t ir_dtmcontrol[4] = {DTMCONTROL};
struct scan_field select_dtmcontrol = {
	.in_value = NULL,
	.out_value = ir_dtmcontrol
};
static uint8_t ir_dbus[4] = {DBUS};
struct scan_field select_dbus = {
	.in_value = NULL,
	.out_value = ir_dbus
};
static uint8_t ir_idcode[4] = {0x1};
struct scan_field select_idcode = {
	.in_value = NULL,
	.out_value = ir_idcode
};

static bscan_tunnel_type_t bscan_tunnel_type;
#define BSCAN_TUNNEL_IR_WIDTH_NBITS 7
uint8_t bscan_tunnel_ir_width; /* if zero, then tunneling is not present/active */
static int bscan_tunnel_ir_id; /* IR ID of the JTAG TAP to access the tunnel. Valid when not 0 */

static const uint8_t bscan_zero[4] = {0};
static const uint8_t bscan_one[4] = {1};

static uint8_t ir_user4[4];
static struct scan_field select_user4 = {
	.in_value = NULL,
	.out_value = ir_user4
};


static struct scan_field _bscan_tunnel_data_register_select_dmi[] = {
		{
			.num_bits = 3,
			.out_value = bscan_zero,
			.in_value = NULL,
		},
		{
			.num_bits = 5, /* initialized in riscv_init_target to ir width of DM */
			.out_value = ir_dbus,
			.in_value = NULL,
		},
		{
			.num_bits = BSCAN_TUNNEL_IR_WIDTH_NBITS,
			.out_value = &bscan_tunnel_ir_width,
			.in_value = NULL,
		},
		{
			.num_bits = 1,
			.out_value = bscan_zero,
			.in_value = NULL,
		}
};

static struct scan_field _bscan_tunnel_nested_tap_select_dmi[] = {
		{
			.num_bits = 1,
			.out_value = bscan_zero,
			.in_value = NULL,
		},
		{
			.num_bits = BSCAN_TUNNEL_IR_WIDTH_NBITS,
			.out_value = &bscan_tunnel_ir_width,
			.in_value = NULL,
		},
		{
			.num_bits = 0, /* initialized in riscv_init_target to ir width of DM */
			.out_value = ir_dbus,
			.in_value = NULL,
		},
		{
			.num_bits = 3,
			.out_value = bscan_zero,
			.in_value = NULL,
		}
};
static struct scan_field *bscan_tunnel_nested_tap_select_dmi = _bscan_tunnel_nested_tap_select_dmi;
static uint32_t bscan_tunnel_nested_tap_select_dmi_num_fields = ARRAY_SIZE(_bscan_tunnel_nested_tap_select_dmi);

static struct scan_field *bscan_tunnel_data_register_select_dmi = _bscan_tunnel_data_register_select_dmi;
static uint32_t bscan_tunnel_data_register_select_dmi_num_fields = ARRAY_SIZE(_bscan_tunnel_data_register_select_dmi);

struct trigger {
	uint64_t address;
	uint32_t length;
	uint64_t mask;
	uint64_t value;
	bool is_read, is_write, is_execute;
	int unique_id;
};

struct tdata2_cache {
	struct list_head elem_tdata2;
	riscv_reg_t tdata2;
};

struct tdata1_cache {
	riscv_reg_t tdata1;
	struct list_head tdata2_cache_head;
	struct list_head elem_tdata1;
};

bool riscv_virt2phys_mode_is_hw(const struct target *target)
{
	assert(target);
	RISCV_INFO(r);
	return r->virt2phys_mode == RISCV_VIRT2PHYS_MODE_HW;
}

bool riscv_virt2phys_mode_is_sw(const struct target *target)
{
	assert(target);
	RISCV_INFO(r);
	return r->virt2phys_mode == RISCV_VIRT2PHYS_MODE_SW;
}

const char *riscv_virt2phys_mode_to_str(riscv_virt2phys_mode_t mode)
{
	assert(mode == RISCV_VIRT2PHYS_MODE_OFF
			|| mode == RISCV_VIRT2PHYS_MODE_SW
			|| mode == RISCV_VIRT2PHYS_MODE_HW);

	static const char *const names[] = {
		[RISCV_VIRT2PHYS_MODE_HW] = "hw",
		[RISCV_VIRT2PHYS_MODE_SW] = "sw",
		[RISCV_VIRT2PHYS_MODE_OFF] = "off",
	};

	return names[mode];
}

/* Wall-clock timeout for a command/access. Settable via RISC-V Target commands.*/
static int riscv_command_timeout_sec_value = DEFAULT_COMMAND_TIMEOUT_SEC;

/* DEPRECATED Wall-clock timeout after reset. Settable via RISC-V Target commands.*/
static int riscv_reset_timeout_sec = DEFAULT_COMMAND_TIMEOUT_SEC;

int riscv_get_command_timeout_sec(void)
{
	return MAX(riscv_command_timeout_sec_value, riscv_reset_timeout_sec);
}

static enum {
	RO_NORMAL,
	RO_REVERSED
} resume_order;

static const virt2phys_info_t sv32 = {
	.name = "Sv32",
	.va_bits = 32,
	.level = 2,
	.pte_shift = 2,
	.vpn_shift = {12, 22},
	.vpn_mask = {0x3ff, 0x3ff},
	.pte_ppn_shift = {10, 20},
	.pte_ppn_mask = {0x3ff, 0xfff},
	.pa_ppn_shift = {12, 22},
	.pa_ppn_mask = {0x3ff, 0xfff},
};

static const virt2phys_info_t sv32x4 = {
	.name = "Sv32x4",
	.va_bits = 34,
	.level = 2,
	.pte_shift = 2,
	.vpn_shift = {12, 22},
	.vpn_mask = {0x3ff, 0xfff},
	.pte_ppn_shift = {10, 20},
	.pte_ppn_mask = {0x3ff, 0xfff},
	.pa_ppn_shift = {12, 22},
	.pa_ppn_mask = {0x3ff, 0xfff},
};

static const virt2phys_info_t sv39 = {
	.name = "Sv39",
	.va_bits = 39,
	.level = 3,
	.pte_shift = 3,
	.vpn_shift = {12, 21, 30},
	.vpn_mask = {0x1ff, 0x1ff, 0x1ff},
	.pte_ppn_shift = {10, 19, 28},
	.pte_ppn_mask = {0x1ff, 0x1ff, 0x3ffffff},
	.pa_ppn_shift = {12, 21, 30},
	.pa_ppn_mask = {0x1ff, 0x1ff, 0x3ffffff},
};

static const virt2phys_info_t sv39x4 = {
	.name = "Sv39x4",
	.va_bits = 41,
	.level = 3,
	.pte_shift = 3,
	.vpn_shift = {12, 21, 30},
	.vpn_mask = {0x1ff, 0x1ff, 0x7ff},
	.pte_ppn_shift = {10, 19, 28},
	.pte_ppn_mask = {0x1ff, 0x1ff, 0x3ffffff},
	.pa_ppn_shift = {12, 21, 30},
	.pa_ppn_mask = {0x1ff, 0x1ff, 0x3ffffff},
};

static const virt2phys_info_t sv48 = {
	.name = "Sv48",
	.va_bits = 48,
	.level = 4,
	.pte_shift = 3,
	.vpn_shift = {12, 21, 30, 39},
	.vpn_mask = {0x1ff, 0x1ff, 0x1ff, 0x1ff},
	.pte_ppn_shift = {10, 19, 28, 37},
	.pte_ppn_mask = {0x1ff, 0x1ff, 0x1ff, 0x1ffff},
	.pa_ppn_shift = {12, 21, 30, 39},
	.pa_ppn_mask = {0x1ff, 0x1ff, 0x1ff, 0x1ffff},
};

static const virt2phys_info_t sv48x4 = {
	.name = "Sv48x4",
	.va_bits = 50,
	.level = 4,
	.pte_shift = 3,
	.vpn_shift = {12, 21, 30, 39},
	.vpn_mask = {0x1ff, 0x1ff, 0x1ff, 0x7ff},
	.pte_ppn_shift = {10, 19, 28, 37},
	.pte_ppn_mask = {0x1ff, 0x1ff, 0x1ff, 0x1ffff},
	.pa_ppn_shift = {12, 21, 30, 39},
	.pa_ppn_mask = {0x1ff, 0x1ff, 0x1ff, 0x1ffff},
};

static const virt2phys_info_t sv57 = {
	.name = "Sv57",
	.va_bits = 57,
	.level = 5,
	.pte_shift = 3,
	.vpn_shift = {12, 21, 30, 39, 48},
	.vpn_mask = {0x1ff, 0x1ff, 0x1ff, 0x1ff, 0x1ff},
	.pte_ppn_shift = {10, 19, 28, 37, 46},
	.pte_ppn_mask = {0x1ff, 0x1ff, 0x1ff, 0x1ff, 0xff},
	.pa_ppn_shift = {12, 21, 30, 39, 48},
	.pa_ppn_mask = {0x1ff, 0x1ff, 0x1ff, 0x1ff, 0xff},
};

static const virt2phys_info_t sv57x4 = {
	.name = "Sv57x4",
	.va_bits = 59,
	.level = 5,
	.pte_shift = 3,
	.vpn_shift = {12, 21, 30, 39, 48},
	.vpn_mask = {0x1ff, 0x1ff, 0x1ff, 0x1ff, 0x7ff},
	.pte_ppn_shift = {10, 19, 28, 37, 46},
	.pte_ppn_mask = {0x1ff, 0x1ff, 0x1ff, 0x1ff, 0xff},
	.pa_ppn_shift = {12, 21, 30, 39, 48},
	.pa_ppn_mask = {0x1ff, 0x1ff, 0x1ff, 0x1ff, 0xff},
};

static enum riscv_halt_reason riscv_halt_reason(struct target *target);
static void riscv_info_init(struct target *target, struct riscv_info *r);
static int riscv_step_rtos_hart(struct target *target);

static void riscv_sample_buf_maybe_add_timestamp(struct target *target, bool before)
{
	RISCV_INFO(r);
	uint32_t now = timeval_ms() & 0xffffffff;
	if (r->sample_buf.used + 5 < r->sample_buf.size) {
		if (before)
			r->sample_buf.buf[r->sample_buf.used++] = RISCV_SAMPLE_BUF_TIMESTAMP_BEFORE;
		else
			r->sample_buf.buf[r->sample_buf.used++] = RISCV_SAMPLE_BUF_TIMESTAMP_AFTER;
		r->sample_buf.buf[r->sample_buf.used++] = now & 0xff;
		r->sample_buf.buf[r->sample_buf.used++] = (now >> 8) & 0xff;
		r->sample_buf.buf[r->sample_buf.used++] = (now >> 16) & 0xff;
		r->sample_buf.buf[r->sample_buf.used++] = (now >> 24) & 0xff;
	}
}

static int riscv_resume_go_all_harts(struct target *target);

void select_dmi_via_bscan(struct jtag_tap *tap)
{
	jtag_add_ir_scan(tap, &select_user4, TAP_IDLE);
	if (bscan_tunnel_type == BSCAN_TUNNEL_DATA_REGISTER)
		jtag_add_dr_scan(tap, bscan_tunnel_data_register_select_dmi_num_fields,
										bscan_tunnel_data_register_select_dmi, TAP_IDLE);
	else /* BSCAN_TUNNEL_NESTED_TAP */
		jtag_add_dr_scan(tap, bscan_tunnel_nested_tap_select_dmi_num_fields,
										bscan_tunnel_nested_tap_select_dmi, TAP_IDLE);
}

static int dtmcs_scan_via_bscan(struct jtag_tap *tap, uint32_t out, uint32_t *in_ptr)
{
	/* On BSCAN TAP: Select IR=USER4, issue tunneled IR scan via BSCAN TAP's DR */
	uint8_t tunneled_dr_width[4] = {32};
	uint8_t out_value[5] = {0};
	uint8_t in_value[5] = {0};

	buf_set_u32(out_value, 0, 32, out);
	struct scan_field tunneled_ir[4] = {};
	struct scan_field tunneled_dr[4] = {};

	if (bscan_tunnel_type == BSCAN_TUNNEL_DATA_REGISTER) {
		tunneled_ir[0].num_bits = 3;
		tunneled_ir[0].out_value = bscan_zero;
		tunneled_ir[0].in_value = NULL;
		tunneled_ir[1].num_bits = bscan_tunnel_ir_width;
		tunneled_ir[1].out_value = ir_dtmcontrol;
		tunneled_ir[1].in_value = NULL;
		tunneled_ir[2].num_bits = BSCAN_TUNNEL_IR_WIDTH_NBITS;
		tunneled_ir[2].out_value = &bscan_tunnel_ir_width;
		tunneled_ir[2].in_value = NULL;
		tunneled_ir[3].num_bits = 1;
		tunneled_ir[3].out_value = bscan_zero;
		tunneled_ir[3].in_value = NULL;

		tunneled_dr[0].num_bits = 3;
		tunneled_dr[0].out_value = bscan_zero;
		tunneled_dr[0].in_value = NULL;
		tunneled_dr[1].num_bits = 32 + 1;
		tunneled_dr[1].out_value = out_value;
		tunneled_dr[1].in_value = in_value;
		tunneled_dr[2].num_bits = BSCAN_TUNNEL_IR_WIDTH_NBITS;
		tunneled_dr[2].out_value = tunneled_dr_width;
		tunneled_dr[2].in_value = NULL;
		tunneled_dr[3].num_bits = 1;
		tunneled_dr[3].out_value = bscan_one;
		tunneled_dr[3].in_value = NULL;
	} else {
		/* BSCAN_TUNNEL_NESTED_TAP */
		tunneled_ir[3].num_bits = 3;
		tunneled_ir[3].out_value = bscan_zero;
		tunneled_ir[3].in_value = NULL;
		tunneled_ir[2].num_bits = bscan_tunnel_ir_width;
		tunneled_ir[2].out_value = ir_dtmcontrol;
		tunneled_ir[1].in_value = NULL;
		tunneled_ir[1].num_bits = BSCAN_TUNNEL_IR_WIDTH_NBITS;
		tunneled_ir[1].out_value = &bscan_tunnel_ir_width;
		tunneled_ir[2].in_value = NULL;
		tunneled_ir[0].num_bits = 1;
		tunneled_ir[0].out_value = bscan_zero;
		tunneled_ir[0].in_value = NULL;

		tunneled_dr[3].num_bits = 3;
		tunneled_dr[3].out_value = bscan_zero;
		tunneled_dr[3].in_value = NULL;
		tunneled_dr[2].num_bits = 32 + 1;
		tunneled_dr[2].out_value = out_value;
		tunneled_dr[2].in_value = in_value;
		tunneled_dr[1].num_bits = 7;
		tunneled_dr[1].out_value = tunneled_dr_width;
		tunneled_dr[1].in_value = NULL;
		tunneled_dr[0].num_bits = 1;
		tunneled_dr[0].out_value = bscan_one;
		tunneled_dr[0].in_value = NULL;
	}
	jtag_add_ir_scan(tap, &select_user4, TAP_IDLE);
	jtag_add_dr_scan(tap, ARRAY_SIZE(tunneled_ir), tunneled_ir, TAP_IDLE);
	jtag_add_dr_scan(tap, ARRAY_SIZE(tunneled_dr), tunneled_dr, TAP_IDLE);
	select_dmi_via_bscan(tap);

	int retval = jtag_execute_queue();
	if (retval != ERROR_OK) {
		LOG_ERROR("failed jtag scan: %d", retval);
		return retval;
	}
	/* Note the starting offset is bit 1, not bit 0.  In BSCAN tunnel, there is a one-bit TCK skew between
	   output and input */
	uint32_t in = buf_get_u32(in_value, 1, 32);
	LOG_DEBUG("DTMCS: 0x%x -> 0x%x", out, in);

	if (in_ptr)
		*in_ptr = in;
	return ERROR_OK;
}

/* TODO: rename "dtmcontrol"-> "dtmcs" */
int dtmcs_scan(struct jtag_tap *tap, uint32_t out, uint32_t *in_ptr)
{
	uint8_t value[4];

	if (bscan_tunnel_ir_width != 0)
		return dtmcs_scan_via_bscan(tap, out, in_ptr);

	buf_set_u32(value, 0, 32, out);

	jtag_add_ir_scan(tap, &select_dtmcontrol, TAP_IDLE);

	struct scan_field field = {
		.num_bits = 32,
		.out_value = value,
		.in_value = in_ptr ? value : NULL
	};
	jtag_add_dr_scan(tap, 1, &field, TAP_IDLE);

	/* Always return to dbus. */
	jtag_add_ir_scan(tap, &select_dbus, TAP_IDLE);

	int retval = jtag_execute_queue();
	if (retval != ERROR_OK) {
		LOG_ERROR("'dtmcs' scan failed on TAP %s, error code = %d",
				jtag_tap_name(tap), retval);
		return retval;
	}

	if (in_ptr) {
		assert(field.in_value);
		uint32_t in = buf_get_u32(field.in_value, 0, 32);
		LOG_DEBUG("TAP %s: DTMCS: 0x%" PRIx32 " -> 0x%" PRIx32,
				jtag_tap_name(tap), out, in);
		*in_ptr = in;
	} else {
		LOG_DEBUG("TAP %s: DTMCS: 0x%" PRIx32 " -> ?", jtag_tap_name(tap), out);
	}
	return ERROR_OK;
}

static struct target_type *get_target_type(struct target *target)
{
	if (!target->arch_info) {
		LOG_TARGET_ERROR(target, "Target has not been initialized.");
		return NULL;
	}

	RISCV_INFO(info);
	switch (info->dtm_version) {
		case DTM_DTMCS_VERSION_0_11:
			return &riscv011_target;
		case DTM_DTMCS_VERSION_1_0:
			return &riscv013_target;
		default:
			/* TODO: once we have proper support for non-examined targets
			 * we should have an assert here */
			LOG_TARGET_ERROR(target, "Unsupported DTM version: %d",
					info->dtm_version);
			return NULL;
	}
}

static struct riscv_private_config *alloc_default_riscv_private_config(void)
{
	struct riscv_private_config * const config = malloc(sizeof(*config));
	if (!config) {
		LOG_ERROR("Out of memory!");
		return NULL;
	}

	for (unsigned int i = 0; i < ARRAY_SIZE(config->dcsr_ebreak_fields); ++i)
		config->dcsr_ebreak_fields[i] = true;

	return config;
}

static int riscv_create_target(struct target *target, Jim_Interp *interp)
{
	LOG_TARGET_DEBUG(target, "riscv_create_target()");
	struct riscv_private_config *config = target->private_config;
	if (!config) {
		config = alloc_default_riscv_private_config();
		if (!config)
			return ERROR_FAIL;
		target->private_config = config;
	}
	target->arch_info = calloc(1, sizeof(struct riscv_info));
	if (!target->arch_info) {
		LOG_TARGET_ERROR(target, "Failed to allocate RISC-V target structure.");
		return ERROR_FAIL;
	}
	riscv_info_init(target, target->arch_info);
	return ERROR_OK;
}

static struct jim_nvp nvp_ebreak_config_opts[] = {
	{ .name = "m", .value = RISCV_MODE_M },
	{ .name = "s", .value = RISCV_MODE_S },
	{ .name = "u", .value = RISCV_MODE_U },
	{ .name = "vs", .value = RISCV_MODE_VS },
	{ .name = "vu", .value = RISCV_MODE_VU },
	{ .name = NULL, .value = N_RISCV_MODE }
};

#define RISCV_EBREAK_MODE_INVALID -1

static struct jim_nvp nvp_ebreak_mode_opts[] = {
	{ .name = "exception", .value = false },
	{ .name = "halt", .value = true },
	{ .name = NULL, .value = RISCV_EBREAK_MODE_INVALID }
};

static int jim_configure_ebreak(struct riscv_private_config *config, struct jim_getopt_info *goi)
{
	if (goi->argc == 0) {
		Jim_WrongNumArgs(goi->interp, 1, goi->argv - 1,
				"[?execution_mode?] ?ebreak_action?");
		return JIM_ERR;
	}
	struct jim_nvp *common_mode_nvp;
	if (jim_nvp_name2value_obj(goi->interp, nvp_ebreak_mode_opts, goi->argv[0],
				&common_mode_nvp) == JIM_OK) {
		/* Here a common "ebreak" action is processed, e.g:
		 * "riscv.cpu configure -ebreak halt"
		 */
		for (int ebreak_ctl_i = 0; ebreak_ctl_i < N_RISCV_MODE; ++ebreak_ctl_i)
			config->dcsr_ebreak_fields[ebreak_ctl_i] = common_mode_nvp->value;
		return jim_getopt_obj(goi, NULL);
	}

	/* Here a "ebreak" action for a specific execution mode is processed, e.g:
	 * "riscv.cpu configure -ebreak m halt"
	 */
	if (goi->argc < 2) {
		Jim_WrongNumArgs(goi->interp, 2, goi->argv - 2,
				"?ebreak_action?");
		return JIM_ERR;
	}
	struct jim_nvp *ctrl_nvp;
	if (jim_getopt_nvp(goi, nvp_ebreak_config_opts, &ctrl_nvp) != JIM_OK) {
		jim_getopt_nvp_unknown(goi, nvp_ebreak_config_opts, /*hadprefix*/ true);
		return JIM_ERR;
	}
	struct jim_nvp *mode_nvp;
	if (jim_getopt_nvp(goi, nvp_ebreak_mode_opts, &mode_nvp) != JIM_OK) {
		jim_getopt_nvp_unknown(goi, nvp_ebreak_mode_opts, /*hadprefix*/ true);
		return JIM_ERR;
	}
	config->dcsr_ebreak_fields[ctrl_nvp->value] = mode_nvp->value;
	return JIM_OK;
}

/**
 * Obtain dcsr.ebreak* configuration as a Tcl dictionary.
 * Print the resulting string to the "buffer" and return the string length.
 * The "buffer" can be NULL, in which case only the length is computed but
 * nothing is written.
 */
static int ebreak_config_to_tcl_dict(const struct riscv_private_config *config,
		char *buffer)
{
	int len = 0;
	const char *separator = "";
	for (int ebreak_ctl_i = 0; ebreak_ctl_i < N_RISCV_MODE;
			++ebreak_ctl_i) {
		const char * const format = "%s%s %s";
		const char * const priv_mode =
			jim_nvp_value2name_simple(nvp_ebreak_config_opts, ebreak_ctl_i)->name;
		const char * const mode = jim_nvp_value2name_simple(nvp_ebreak_mode_opts,
				config->dcsr_ebreak_fields[ebreak_ctl_i])->name;
		if (!buffer)
			len += snprintf(NULL, 0, format, separator, priv_mode, mode);
		else
			len += sprintf(buffer + len, format, separator, priv_mode, mode);

		separator = "\n";
	}
	return len;
}

static int jim_report_ebreak_config(const struct riscv_private_config *config,
		Jim_Interp *interp)
{
	const int len = ebreak_config_to_tcl_dict(config, NULL);
	char *str = malloc(len + 1);
	if (!str) {
		LOG_ERROR("Unable to allocate a string of %d bytes.", len + 1);
		return JIM_ERR;
	}
	ebreak_config_to_tcl_dict(config, str);
	Jim_SetResultString(interp, str, len);
	free(str);
	return JIM_OK;
}

enum riscv_cfg_opts {
	RISCV_CFG_EBREAK,
	RISCV_CFG_INVALID = -1
};

static struct jim_nvp nvp_config_opts[] = {
	{ .name = "-ebreak", .value = RISCV_CFG_EBREAK },
	{ .name = NULL, .value = RISCV_CFG_INVALID }
};

static int riscv_jim_configure(struct target *target,
		struct jim_getopt_info *goi)
{
	struct riscv_private_config *config = target->private_config;
	if (!config) {
		config = alloc_default_riscv_private_config();
		if (!config)
			return JIM_ERR;
		target->private_config = config;
	}
	if (!goi->argc)
		return JIM_OK;

	struct jim_nvp *n;
	int e = jim_nvp_name2value_obj(goi->interp, nvp_config_opts,
				goi->argv[0], &n);
	if (e != JIM_OK)
		return JIM_CONTINUE;

	e = jim_getopt_obj(goi, NULL);
	if (e != JIM_OK)
		return e;

	if (!goi->is_configure && goi->argc > 0) {
		/* Expecting no arguments */
		Jim_WrongNumArgs(goi->interp, 2, goi->argv - 2, "");
		return JIM_ERR;
	}
	switch (n->value) {
	case RISCV_CFG_EBREAK:
		return goi->is_configure
			? jim_configure_ebreak(config, goi)
			: jim_report_ebreak_config(config, goi->interp);
	default:
		assert(false && "'jim_getopt_nvp' should have returned an error.");
	}
	return JIM_ERR;
}

static int riscv_init_target(struct command_context *cmd_ctx,
		struct target *target)
{
	LOG_TARGET_DEBUG(target, "riscv_init_target()");
	RISCV_INFO(info);
	info->cmd_ctx = cmd_ctx;
	info->reset_delays_wait = -1;

	select_dtmcontrol.num_bits = target->tap->ir_length;
	select_dbus.num_bits = target->tap->ir_length;
	select_idcode.num_bits = target->tap->ir_length;

	if (bscan_tunnel_ir_width != 0) {
		uint32_t ir_user4_raw = bscan_tunnel_ir_id;
		/* Provide a default value which target some Xilinx FPGA USER4 IR */
		if (ir_user4_raw == 0) {
			assert(target->tap->ir_length >= 6);
			ir_user4_raw = 0x23 << (target->tap->ir_length - 6);
		}
		h_u32_to_le(ir_user4, ir_user4_raw);
		select_user4.num_bits = target->tap->ir_length;
		if (bscan_tunnel_type == BSCAN_TUNNEL_DATA_REGISTER)
			bscan_tunnel_data_register_select_dmi[1].num_bits = bscan_tunnel_ir_width;
		else /* BSCAN_TUNNEL_NESTED_TAP */
			bscan_tunnel_nested_tap_select_dmi[2].num_bits = bscan_tunnel_ir_width;
	}

	riscv_semihosting_init(target);

	target->debug_reason = DBG_REASON_DBGRQ;

	return ERROR_OK;
}

static void free_wp_triggers_cache(struct target *target)
{
	RISCV_INFO(r);

	for (unsigned int i = 0; i < r->trigger_count; ++i) {
		struct tdata1_cache *elem_1, *tmp_1;
		list_for_each_entry_safe(elem_1, tmp_1, &r->wp_triggers_negative_cache[i], elem_tdata1) {
			struct tdata2_cache *elem_2, *tmp_2;
			list_for_each_entry_safe(elem_2, tmp_2, &elem_1->tdata2_cache_head, elem_tdata2) {
				list_del(&elem_2->elem_tdata2);
				free(elem_2);
			}
			list_del(&elem_1->elem_tdata1);
			free(elem_1);
		}
	}
	free(r->wp_triggers_negative_cache);
}

static void riscv_deinit_target(struct target *target)
{
	LOG_TARGET_DEBUG(target, "riscv_deinit_target()");

	free(target->private_config);

	struct riscv_info *info = target->arch_info;
	struct target_type *tt = get_target_type(target);
	if (!tt)
		LOG_TARGET_ERROR(target, "Could not identify target type.");

	if (riscv_reg_flush_all(target) != ERROR_OK)
		LOG_TARGET_ERROR(target, "Failed to flush registers. Ignoring this error.");

	if (tt && info && info->version_specific)
		tt->deinit_target(target);

	riscv_reg_free_all(target);
	free_wp_triggers_cache(target);

	if (!info)
		return;

	free(info->reserved_triggers);

	range_list_t *entry, *tmp;
	list_for_each_entry_safe(entry, tmp, &info->hide_csr, list) {
		free(entry->name);
		free(entry);
	}

	list_for_each_entry_safe(entry, tmp, &info->expose_csr, list) {
		free(entry->name);
		free(entry);
	}

	list_for_each_entry_safe(entry, tmp, &info->expose_custom, list) {
		free(entry->name);
		free(entry);
	}

	free(target->arch_info);

	target->arch_info = NULL;
}

static void trigger_from_breakpoint(struct trigger *trigger,
		const struct breakpoint *breakpoint)
{
	trigger->address = breakpoint->address;
	trigger->length = breakpoint->length;
	trigger->mask = ~0LL;
	trigger->is_read = false;
	trigger->is_write = false;
	trigger->is_execute = true;
	/* unique_id is unique across both breakpoints and watchpoints. */
	trigger->unique_id = breakpoint->unique_id;
}

static bool can_use_napot_match(struct trigger *trigger)
{
	riscv_reg_t addr = trigger->address;
	riscv_reg_t size = trigger->length;
	bool size_power_of_2 = (size & (size - 1)) == 0;
	bool addr_aligned = (addr & (size - 1)) == 0;
	return size > 1 && size_power_of_2 && addr_aligned;
}

/* Find the next free trigger of the given type, without talking to the target. */
static int find_next_free_trigger(struct target *target, int type, bool chained,
		unsigned int *idx)
{
	assert(idx);
	RISCV_INFO(r);

	unsigned int num_found = 0;
	unsigned int num_required = chained ? 2 : 1;

	for (unsigned int i = *idx; i < r->trigger_count; i++) {
		if (r->trigger_unique_id[i] == -1) {
			if (r->trigger_tinfo[i] & (1 << type)) {
				num_found++;
				if (num_required == num_found) {
					/* Found num_required consecutive free triggers - success, done. */
					*idx = i - (num_required - 1);
					LOG_TARGET_DEBUG(target,
							"%d trigger(s) of type %d found on index %u, "
							"chained == %s",
							num_required, type, *idx,
							chained ? "true" : "false");
					return ERROR_OK;
				}
				/* Found a trigger but need more consecutive ones */
				continue;
			}
		}
		/* Trigger already occupied or incompatible type.
		 * Reset the counter of found consecutive triggers */
		num_found = 0;
	}

	return ERROR_FAIL;
}

static int find_first_trigger_by_id(struct target *target, int unique_id)
{
	RISCV_INFO(r);

	for (unsigned int i = 0; i < r->trigger_count; i++) {
		if (r->trigger_unique_id[i] == unique_id)
			return i;
	}
	return -1;
}

static unsigned int count_trailing_ones(riscv_reg_t reg)
{
	const unsigned int riscv_reg_bits = sizeof(riscv_reg_t) * CHAR_BIT;
	for (unsigned int i = 0; i < riscv_reg_bits; i++) {
		if ((1 & (reg >> i)) == 0)
			return i;
	}
	return riscv_reg_bits;
}

static int set_trigger(struct target *target, unsigned int idx, riscv_reg_t tdata1, riscv_reg_t tdata2)
{
	RISCV_INFO(r);
	assert(r->reserved_triggers);
	assert(idx < r->trigger_count);
	if (r->reserved_triggers[idx]) {
		LOG_TARGET_DEBUG(target,
				"Trigger %u is reserved by 'reserve_trigger' command.", idx);
		return ERROR_TARGET_RESOURCE_NOT_AVAILABLE;
	}

	riscv_reg_t tdata1_rb, tdata2_rb;
	// Select which trigger to use
	if (riscv_reg_set(target, GDB_REGNO_TSELECT, idx) != ERROR_OK)
		return ERROR_FAIL;

	// Disable the trigger by writing 0 to it
	if (riscv_reg_set(target, GDB_REGNO_TDATA1, 0) != ERROR_OK)
		return ERROR_FAIL;

	// Set trigger data for tdata2 (and tdata3 if it was supported)
	if (riscv_reg_set(target, GDB_REGNO_TDATA2, tdata2) != ERROR_OK)
		return ERROR_FAIL;

	// Set trigger data for tdata1
	if (riscv_reg_set(target, GDB_REGNO_TDATA1, tdata1) != ERROR_OK)
		return ERROR_FAIL;

	// Read back tdata1, tdata2, (tdata3), and check if the configuration is supported
	if (riscv_reg_get(target, &tdata1_rb, GDB_REGNO_TDATA1) != ERROR_OK)
		return ERROR_FAIL;
	if (riscv_reg_get(target, &tdata2_rb, GDB_REGNO_TDATA2) != ERROR_OK)
		return ERROR_FAIL;

	const uint32_t type = get_field(tdata1, CSR_TDATA1_TYPE(riscv_xlen(target)));
	const bool is_mcontrol = type == CSR_TDATA1_TYPE_MCONTROL;

	/* Determine if tdata1 supports what we need.
	 * For mcontrol triggers, we don't care about
	 * the value in the read-only "maskmax" field.
	 */
	const riscv_reg_t tdata1_ignore_mask = is_mcontrol ? CSR_MCONTROL_MASKMAX(riscv_xlen(target)) : 0;
	const bool tdata1_config_denied = (tdata1 & ~tdata1_ignore_mask) != (tdata1_rb & ~tdata1_ignore_mask);

	/* Determine if tdata1.maxmask is sufficient
	 * (only relevant for mcontrol triggers and NAPOT match type)
	 */
	bool unsupported_napot_range = false;
	riscv_reg_t maskmax_value = 0;
	if (!tdata1_config_denied) {
		const bool is_napot_match = get_field(tdata1_rb, CSR_MCONTROL_MATCH) == CSR_MCONTROL_MATCH_NAPOT;
		if (is_mcontrol && is_napot_match) {
			maskmax_value = get_field(tdata1_rb, CSR_MCONTROL_MASKMAX(riscv_xlen(target)));
			const unsigned int napot_size = count_trailing_ones(tdata2) + 1;
			if (maskmax_value < napot_size)
				unsupported_napot_range = true;
		}
	}

	const bool tdata2_config_denied = tdata2 != tdata2_rb;
	if (tdata1_config_denied || tdata2_config_denied || unsupported_napot_range) {
		LOG_TARGET_DEBUG(target, "Trigger %u doesn't support what we need.", idx);

		if (tdata1_config_denied)
			LOG_TARGET_DEBUG(target,
				"After writing 0x%" PRIx64 " to tdata1 it contains 0x%" PRIx64,
				tdata1, tdata1_rb);

		if (tdata2_config_denied)
			LOG_TARGET_DEBUG(target,
				"After writing 0x%" PRIx64 " to tdata2 it contains 0x%" PRIx64,
				tdata2, tdata2_rb);

		if (unsupported_napot_range)
			LOG_TARGET_DEBUG(target,
				"The requested NAPOT match range (tdata2=0x%" PRIx64 ") exceeds maskmax_value=0x%" PRIx64,
				tdata2, maskmax_value);

		if (riscv_reg_set(target, GDB_REGNO_TDATA1, 0) != ERROR_OK)
			return ERROR_FAIL;
		return ERROR_TARGET_RESOURCE_NOT_AVAILABLE;
	}

	return ERROR_OK;
}

static int maybe_add_trigger_t1(struct target *target, struct trigger *trigger)
{
	int ret;
	riscv_reg_t tdata1, tdata2;

	RISCV_INFO(r);

	const uint32_t bpcontrol_x = 1<<0;
	const uint32_t bpcontrol_w = 1<<1;
	const uint32_t bpcontrol_r = 1<<2;
	const uint32_t bpcontrol_u = 1<<3;
	const uint32_t bpcontrol_s = 1<<4;
	const uint32_t bpcontrol_h = 1<<5;
	const uint32_t bpcontrol_m = 1<<6;
	const uint32_t bpcontrol_bpmatch = 0xf << 7;
	const uint32_t bpcontrol_bpaction = 0xff << 11;

	unsigned int idx = 0;
	ret = find_next_free_trigger(target, CSR_TDATA1_TYPE_LEGACY, false, &idx);
	if (ret != ERROR_OK)
		return ret;

	if (riscv_reg_get(target, &tdata1, GDB_REGNO_TDATA1) != ERROR_OK)
		return ERROR_FAIL;
	if (tdata1 & (bpcontrol_r | bpcontrol_w | bpcontrol_x)) {
		/* Trigger is already in use, presumably by user code. */
		return ERROR_TARGET_RESOURCE_NOT_AVAILABLE;
	}

	tdata1 = 0;
	tdata1 = set_field(tdata1, bpcontrol_r, trigger->is_read);
	tdata1 = set_field(tdata1, bpcontrol_w, trigger->is_write);
	tdata1 = set_field(tdata1, bpcontrol_x, trigger->is_execute);
	tdata1 = set_field(tdata1, bpcontrol_u, !!(r->misa & BIT('U' - 'A')));
	tdata1 = set_field(tdata1, bpcontrol_s, !!(r->misa & BIT('S' - 'A')));
	tdata1 = set_field(tdata1, bpcontrol_h, !!(r->misa & BIT('H' - 'A')));
	tdata1 = set_field(tdata1, bpcontrol_m, 1);
	tdata1 = set_field(tdata1, bpcontrol_bpaction, 0); /* cause bp exception */
	tdata1 = set_field(tdata1, bpcontrol_bpmatch, 0); /* exact match */
	tdata2 = trigger->address;
	ret = set_trigger(target, idx, tdata1, tdata2);
	if (ret != ERROR_OK)
		return ret;
	r->trigger_unique_id[idx] = trigger->unique_id;
	return ERROR_OK;
}

struct trigger_request_info {
	riscv_reg_t tdata1;
	riscv_reg_t tdata2;
};

static void log_trigger_request_info(struct trigger_request_info trig_info)
{
	LOG_DEBUG("tdata1=%" PRIx64 ", tdata2=%" PRIx64, trig_info.tdata1, trig_info.tdata2);
};

static struct tdata1_cache *tdata1_cache_alloc(struct list_head *tdata1_cache_head, riscv_reg_t tdata1)
{
	struct tdata1_cache *elem = (struct tdata1_cache *)calloc(1, sizeof(struct tdata1_cache));
	elem->tdata1 = tdata1;
	INIT_LIST_HEAD(&elem->tdata2_cache_head);
	list_add_tail(&elem->elem_tdata1, tdata1_cache_head);
	return elem;
}

static void tdata2_cache_alloc(struct list_head *tdata2_cache_head, riscv_reg_t tdata2)
{
	struct tdata2_cache * const elem = calloc(1, sizeof(struct tdata2_cache));
	elem->tdata2 = tdata2;
	list_add(&elem->elem_tdata2, tdata2_cache_head);
}

struct tdata2_cache *tdata2_cache_search(struct list_head *tdata2_cache_head, riscv_reg_t find_tdata2)
{
	struct tdata2_cache *elem_2;
	list_for_each_entry(elem_2, tdata2_cache_head, elem_tdata2) {
		if (elem_2->tdata2 == find_tdata2)
			return elem_2;
	}
	return NULL;
}

struct tdata1_cache *tdata1_cache_search(struct list_head *tdata1_cache_head, riscv_reg_t find_tdata1)
{
	struct tdata1_cache *elem_1;
	list_for_each_entry(elem_1, tdata1_cache_head, elem_tdata1) {
		if (elem_1->tdata1 == find_tdata1)
			return elem_1;
	}
	return NULL;
}

static void create_wp_trigger_cache(struct target *target)
{
	RISCV_INFO(r);

	r->wp_triggers_negative_cache = (struct list_head *)calloc(r->trigger_count,
		sizeof(struct list_head));
	for (unsigned int i = 0; i < r->trigger_count; ++i)
		INIT_LIST_HEAD(&r->wp_triggers_negative_cache[i]);
}

static void wp_triggers_cache_add(struct target *target, unsigned int idx, riscv_reg_t tdata1,
	riscv_reg_t tdata2, int error_code)
{
	RISCV_INFO(r);

	struct tdata1_cache *tdata1_cache = tdata1_cache_search(&r->wp_triggers_negative_cache[idx], tdata1);
	if (!tdata1_cache) {
		tdata1_cache = tdata1_cache_alloc(&r->wp_triggers_negative_cache[idx], tdata1);
	} else {
		struct tdata2_cache *tdata2_cache = tdata2_cache_search(&tdata1_cache->tdata2_cache_head, tdata2);
		if (tdata2_cache) {
			list_move(&tdata2_cache->elem_tdata2, &tdata1_cache->tdata2_cache_head);
			return;
		}
	}
	tdata2_cache_alloc(&tdata1_cache->tdata2_cache_head, tdata2);
}

static bool wp_triggers_cache_search(struct target *target, unsigned int idx,
	riscv_reg_t tdata1, riscv_reg_t tdata2)
{
	RISCV_INFO(r);

	struct tdata1_cache *tdata1_cache = tdata1_cache_search(&r->wp_triggers_negative_cache[idx], tdata1);
	if (!tdata1_cache)
		return false;
	struct tdata2_cache *tdata2_cache = tdata2_cache_search(&tdata1_cache->tdata2_cache_head, tdata2);
	if (!tdata2_cache)
		return false;
	assert(tdata1_cache->tdata1 == tdata1 && tdata2_cache->tdata2 == tdata2);
	return true;
}

static int try_use_trigger_and_cache_result(struct target *target, unsigned int idx, riscv_reg_t tdata1,
	riscv_reg_t tdata2)
{
	if (wp_triggers_cache_search(target, idx, tdata1, tdata2))
		return ERROR_TARGET_RESOURCE_NOT_AVAILABLE;

	int ret = set_trigger(target, idx, tdata1, tdata2);

	/* Add these values to the cache to remember that they are not supported. */
	if (ret == ERROR_TARGET_RESOURCE_NOT_AVAILABLE)
		wp_triggers_cache_add(target, idx, tdata1, tdata2, ret);
	return ret;
}

static int try_setup_single_match_trigger(struct target *target,
		struct trigger *trigger, struct trigger_request_info trig_info)
{
	LOG_TARGET_DEBUG(target, "trying to set up a match trigger");
	log_trigger_request_info(trig_info);

	int trigger_type =
		get_field(trig_info.tdata1, CSR_MCONTROL_TYPE(riscv_xlen(target)));
	int ret = ERROR_TARGET_RESOURCE_NOT_AVAILABLE;
	RISCV_INFO(r);

	/* Find the first trigger, supporting required tdata1 value */
	for (unsigned int idx = 0;
			find_next_free_trigger(target, trigger_type, false, &idx) == ERROR_OK;
			++idx) {
		ret = try_use_trigger_and_cache_result(target, idx, trig_info.tdata1, trig_info.tdata2);

		if (ret == ERROR_OK) {
			r->trigger_unique_id[idx] = trigger->unique_id;
			return ERROR_OK;
		}
		if (ret != ERROR_TARGET_RESOURCE_NOT_AVAILABLE)
			return ret;
	}
	return ret;
}

static int try_setup_chained_match_triggers(struct target *target,
		struct trigger *trigger, struct trigger_request_info t1,
		struct trigger_request_info t2)
{
	LOG_TARGET_DEBUG(target, "trying to set up a chain of match triggers");
	log_trigger_request_info(t1);
	log_trigger_request_info(t2);
	int trigger_type =
		get_field(t1.tdata1, CSR_MCONTROL_TYPE(riscv_xlen(target)));
	int ret = ERROR_TARGET_RESOURCE_NOT_AVAILABLE;
	RISCV_INFO(r);

	/* Find the first 2 consecutive triggers, supporting required tdata1 values */
	for (unsigned int idx = 0;
			find_next_free_trigger(target, trigger_type, true, &idx) == ERROR_OK;
			++idx) {
		ret = try_use_trigger_and_cache_result(target, idx, t1.tdata1, t1.tdata2);

		if (ret == ERROR_TARGET_RESOURCE_NOT_AVAILABLE)
			continue;
		else if (ret != ERROR_OK)
			return ret;

		ret = try_use_trigger_and_cache_result(target, idx + 1, t2.tdata1, t2.tdata2);

		if (ret == ERROR_OK) {
			r->trigger_unique_id[idx] = trigger->unique_id;
			r->trigger_unique_id[idx + 1] = trigger->unique_id;
			return ERROR_OK;
		}
		/* Undo the setting of the previous trigger */
		int ret_undo = set_trigger(target, idx, 0, 0);
		if (ret_undo != ERROR_OK)
			return ret_undo;

		if (ret != ERROR_TARGET_RESOURCE_NOT_AVAILABLE)
			return ret;
	}
	return ret;
}

struct match_triggers_tdata1_fields {
	riscv_reg_t common;
	struct {
		/* Other values are available for this field,
		 * but currently only `any` is needed.
		 */
		riscv_reg_t any;
	} size;
	struct {
		riscv_reg_t enable;
		riscv_reg_t disable;
	} chain;
	struct {
		riscv_reg_t napot;
		riscv_reg_t lt;
		riscv_reg_t ge;
		riscv_reg_t eq;
	} match;
};

static struct match_triggers_tdata1_fields fill_match_triggers_tdata1_fields_t2(struct target *target,
	struct trigger *trigger)
{
	RISCV_INFO(r);

	struct match_triggers_tdata1_fields result = {
		.common =
			field_value(CSR_MCONTROL_TYPE(riscv_xlen(target)), CSR_TDATA1_TYPE_MCONTROL) |
			field_value(CSR_MCONTROL_DMODE(riscv_xlen(target)), 1) |
			field_value(CSR_MCONTROL_ACTION, CSR_MCONTROL_ACTION_DEBUG_MODE) |
			field_value(CSR_MCONTROL_M, 1) |
			field_value(CSR_MCONTROL_S, !!(r->misa & BIT('S' - 'A'))) |
			field_value(CSR_MCONTROL_U, !!(r->misa & BIT('U' - 'A'))) |
			field_value(CSR_MCONTROL_EXECUTE, trigger->is_execute) |
			field_value(CSR_MCONTROL_LOAD, trigger->is_read) |
			field_value(CSR_MCONTROL_STORE, trigger->is_write),
		.size = {
			.any =
				field_value(CSR_MCONTROL_SIZELO, CSR_MCONTROL_SIZELO_ANY & 3) |
				field_value(CSR_MCONTROL_SIZEHI, (CSR_MCONTROL_SIZELO_ANY >> 2) & 3)
		},
		.chain = {
			.enable = field_value(CSR_MCONTROL_CHAIN, CSR_MCONTROL_CHAIN_ENABLED),
			.disable = field_value(CSR_MCONTROL_CHAIN, CSR_MCONTROL_CHAIN_DISABLED)
		},
		.match = {
			.napot = field_value(CSR_MCONTROL_MATCH, CSR_MCONTROL_MATCH_NAPOT),
			.lt = field_value(CSR_MCONTROL_MATCH, CSR_MCONTROL_MATCH_LT),
			.ge = field_value(CSR_MCONTROL_MATCH, CSR_MCONTROL_MATCH_GE),
			.eq = field_value(CSR_MCONTROL_MATCH, CSR_MCONTROL_MATCH_EQUAL)
		}
	};
	return result;
}

static struct match_triggers_tdata1_fields fill_match_triggers_tdata1_fields_t6(struct target *target,
	struct trigger *trigger)
{
	bool misa_s = riscv_supports_extension(target, 'S');
	bool misa_u = riscv_supports_extension(target, 'U');
	bool misa_h = riscv_supports_extension(target, 'H');

	struct match_triggers_tdata1_fields result = {
		.common =
			field_value(CSR_MCONTROL6_TYPE(riscv_xlen(target)), CSR_TDATA1_TYPE_MCONTROL6) |
			field_value(CSR_MCONTROL6_DMODE(riscv_xlen(target)), 1) |
			field_value(CSR_MCONTROL6_ACTION, CSR_MCONTROL_ACTION_DEBUG_MODE) |
			field_value(CSR_MCONTROL6_M, 1) |
			field_value(CSR_MCONTROL6_S, misa_s) |
			field_value(CSR_MCONTROL6_U, misa_u) |
			field_value(CSR_MCONTROL6_VS, misa_h && misa_s) |
			field_value(CSR_MCONTROL6_VU, misa_h && misa_u) |
			field_value(CSR_MCONTROL6_EXECUTE, trigger->is_execute) |
			field_value(CSR_MCONTROL6_LOAD, trigger->is_read) |
			field_value(CSR_MCONTROL6_STORE, trigger->is_write),
		.size = {
			.any = field_value(CSR_MCONTROL6_SIZE, CSR_MCONTROL6_SIZE_ANY)
		},
		.chain = {
			.enable = field_value(CSR_MCONTROL6_CHAIN, CSR_MCONTROL6_CHAIN_ENABLED),
			.disable = field_value(CSR_MCONTROL6_CHAIN, CSR_MCONTROL6_CHAIN_DISABLED)
		},
		.match = {
			.napot = field_value(CSR_MCONTROL6_MATCH, CSR_MCONTROL6_MATCH_NAPOT),
			.lt = field_value(CSR_MCONTROL6_MATCH, CSR_MCONTROL6_MATCH_LT),
			.ge = field_value(CSR_MCONTROL6_MATCH, CSR_MCONTROL6_MATCH_GE),
			.eq = field_value(CSR_MCONTROL6_MATCH, CSR_MCONTROL6_MATCH_EQUAL)
		}
	};
	return result;
}

static int maybe_add_trigger_t2_t6_for_wp(struct target *target,
		struct trigger *trigger, struct match_triggers_tdata1_fields fields)
{
	RISCV_INFO(r);
	int ret = ERROR_TARGET_RESOURCE_NOT_AVAILABLE;

	if (trigger->length > 0) {
		/* Setting a load/store trigger ("watchpoint") on a range of addresses */
		if (can_use_napot_match(trigger)) {
			if (r->wp_allow_napot_trigger) {
				LOG_TARGET_DEBUG(target, "trying to setup NAPOT match trigger");
				struct trigger_request_info napot = {
					.tdata1 = fields.common | fields.size.any |
						fields.chain.disable | fields.match.napot,
					.tdata2 = trigger->address | ((trigger->length - 1) >> 1)
				};
				ret = try_setup_single_match_trigger(target, trigger, napot);
				if (ret != ERROR_TARGET_RESOURCE_NOT_AVAILABLE)
					return ret;
			} else {
				LOG_TARGET_DEBUG(target, "NAPOT match triggers are disabled for watchpoints. "
							 "Use 'riscv set_enable_trigger_feature napot wp' to enable it.");
			}
		}

		if (r->wp_allow_ge_lt_trigger) {
			LOG_TARGET_DEBUG(target, "trying to setup GE+LT chained match trigger pair");
			struct trigger_request_info ge_1 = {
				.tdata1 = fields.common | fields.size.any | fields.chain.enable |
					fields.match.ge,
				.tdata2 = trigger->address
			};
			struct trigger_request_info lt_2 = {
				.tdata1 = fields.common | fields.size.any | fields.chain.disable |
					fields.match.lt,
				.tdata2 = trigger->address + trigger->length
			};
			ret = try_setup_chained_match_triggers(target, trigger, ge_1, lt_2);
			if (ret != ERROR_TARGET_RESOURCE_NOT_AVAILABLE)
				return ret;

			LOG_TARGET_DEBUG(target, "trying to setup LT+GE chained match trigger pair");
			struct trigger_request_info lt_1 = {
				.tdata1 = fields.common | fields.size.any | fields.chain.enable |
					fields.match.lt,
				.tdata2 = trigger->address + trigger->length
			};
			struct trigger_request_info ge_2 = {
				.tdata1 = fields.common | fields.size.any | fields.chain.disable |
					fields.match.ge,
				.tdata2 = trigger->address
			};
			ret = try_setup_chained_match_triggers(target, trigger, lt_1, ge_2);
			if (ret != ERROR_TARGET_RESOURCE_NOT_AVAILABLE)
				return ret;
		} else {
			LOG_TARGET_DEBUG(target, "LT+GE chained match triggers are disabled for watchpoints. "
						 "Use 'riscv set_enable_trigger_feature ge_lt wp' to enable it.");
		}
	}

	if (r->wp_allow_equality_match_trigger) {
		LOG_TARGET_DEBUG(target, "trying to setup equality match trigger");
		struct trigger_request_info eq = {
			.tdata1 = fields.common | fields.size.any | fields.chain.disable |
				fields.match.eq,
			.tdata2 = trigger->address
		};
		ret = try_setup_single_match_trigger(target, trigger, eq);
		if (ret != ERROR_OK)
			return ret;
	} else {
		LOG_TARGET_DEBUG(target, "equality match triggers are disabled for watchpoints. "
					 "Use 'riscv set_enable_trigger_feature eq wp' to enable it.");
	}

	if (ret == ERROR_OK && trigger->length > 1) {
		LOG_TARGET_DEBUG(target, "Trigger will match accesses at address 0x%" TARGET_PRIxADDR
				", but may not match accesses at addresses in the inclusive range from 0x%"
				TARGET_PRIxADDR " to 0x%" TARGET_PRIxADDR ".", trigger->address,
				trigger->address + 1, trigger->address + trigger->length - 1);
		RISCV_INFO(info);
		if (!info->range_trigger_fallback_encountered)
			/* This message is displayed only once per target to avoid
			 * overwhelming the user with such messages on resume.
			 */
			LOG_TARGET_WARNING(target,
					"Could not set a trigger that will match a whole address range. "
					"As a fallback, this trigger (and maybe others) will only match "
					"against the first address of the range.");
		info->range_trigger_fallback_encountered = true;
	}

	return ret;
}

static int maybe_add_trigger_t2_t6_for_bp(struct target *target,
		struct trigger *trigger, struct match_triggers_tdata1_fields fields)
{
	LOG_TARGET_DEBUG(target, "trying to setup equality match trigger");
	struct trigger_request_info eq = {
		.tdata1 = fields.common | fields.size.any | fields.chain.disable |
			fields.match.eq,
		.tdata2 = trigger->address
	};

	return try_setup_single_match_trigger(target, trigger, eq);
}

static int maybe_add_trigger_t2_t6(struct target *target,
		struct trigger *trigger, struct match_triggers_tdata1_fields fields)
{
	if (trigger->is_execute) {
		assert(!trigger->is_read && !trigger->is_write);
		return maybe_add_trigger_t2_t6_for_bp(target, trigger, fields);
	}

	assert(trigger->is_read || trigger->is_write);
	return maybe_add_trigger_t2_t6_for_wp(target, trigger, fields);
}

static int maybe_add_trigger_t3(struct target *target, bool vs, bool vu,
				bool m, bool s, bool u, bool pending, unsigned int count,
				int unique_id)
{
	int ret;
	riscv_reg_t tdata1;

	RISCV_INFO(r);

	tdata1 = 0;
	tdata1 = set_field(tdata1, CSR_ICOUNT_TYPE(riscv_xlen(target)), CSR_TDATA1_TYPE_ICOUNT);
	tdata1 = set_field(tdata1, CSR_ICOUNT_DMODE(riscv_xlen(target)), 1);
	tdata1 = set_field(tdata1, CSR_ICOUNT_ACTION, CSR_ICOUNT_ACTION_DEBUG_MODE);
	tdata1 = set_field(tdata1, CSR_ICOUNT_VS, vs);
	tdata1 = set_field(tdata1, CSR_ICOUNT_VU, vu);
	tdata1 = set_field(tdata1, CSR_ICOUNT_PENDING, pending);
	tdata1 = set_field(tdata1, CSR_ICOUNT_M, m);
	tdata1 = set_field(tdata1, CSR_ICOUNT_S, s);
	tdata1 = set_field(tdata1, CSR_ICOUNT_U, u);
	tdata1 = set_field(tdata1, CSR_ICOUNT_COUNT, count);

	unsigned int idx = 0;
	ret = find_next_free_trigger(target, CSR_TDATA1_TYPE_ICOUNT, false, &idx);
	if (ret != ERROR_OK)
		return ret;
	ret = set_trigger(target, idx, tdata1, 0);
	if (ret != ERROR_OK)
		return ret;
	r->trigger_unique_id[idx] = unique_id;
	return ERROR_OK;
}

static int maybe_add_trigger_t4(struct target *target, bool vs, bool vu,
				bool nmi, bool m, bool s, bool u, riscv_reg_t interrupts,
				int unique_id)
{
	int ret;
	riscv_reg_t tdata1, tdata2;

	RISCV_INFO(r);

	tdata1 = 0;
	tdata1 = set_field(tdata1, CSR_ITRIGGER_TYPE(riscv_xlen(target)), CSR_TDATA1_TYPE_ITRIGGER);
	tdata1 = set_field(tdata1, CSR_ITRIGGER_DMODE(riscv_xlen(target)), 1);
	tdata1 = set_field(tdata1, CSR_ITRIGGER_ACTION, CSR_ITRIGGER_ACTION_DEBUG_MODE);
	tdata1 = set_field(tdata1, CSR_ITRIGGER_VS, vs);
	tdata1 = set_field(tdata1, CSR_ITRIGGER_VU, vu);
	tdata1 = set_field(tdata1, CSR_ITRIGGER_NMI, nmi);
	tdata1 = set_field(tdata1, CSR_ITRIGGER_M, m);
	tdata1 = set_field(tdata1, CSR_ITRIGGER_S, s);
	tdata1 = set_field(tdata1, CSR_ITRIGGER_U, u);

	tdata2 = interrupts;

	unsigned int idx = 0;
	ret = find_next_free_trigger(target, CSR_TDATA1_TYPE_ITRIGGER, false, &idx);
	if (ret != ERROR_OK)
		return ret;
	ret = set_trigger(target, idx, tdata1, tdata2);
	if (ret != ERROR_OK)
		return ret;
	r->trigger_unique_id[idx] = unique_id;
	return ERROR_OK;
}

static int maybe_add_trigger_t5(struct target *target, bool vs, bool vu,
				bool m, bool s, bool u, riscv_reg_t exception_codes,
				int unique_id)
{
	int ret;
	riscv_reg_t tdata1, tdata2;

	RISCV_INFO(r);

	tdata1 = 0;
	tdata1 = set_field(tdata1, CSR_ETRIGGER_TYPE(riscv_xlen(target)), CSR_TDATA1_TYPE_ETRIGGER);
	tdata1 = set_field(tdata1, CSR_ETRIGGER_DMODE(riscv_xlen(target)), 1);
	tdata1 = set_field(tdata1, CSR_ETRIGGER_ACTION, CSR_ETRIGGER_ACTION_DEBUG_MODE);
	tdata1 = set_field(tdata1, CSR_ETRIGGER_VS, vs);
	tdata1 = set_field(tdata1, CSR_ETRIGGER_VU, vu);
	tdata1 = set_field(tdata1, CSR_ETRIGGER_M, m);
	tdata1 = set_field(tdata1, CSR_ETRIGGER_S, s);
	tdata1 = set_field(tdata1, CSR_ETRIGGER_U, u);

	tdata2 = exception_codes;

	unsigned int idx = 0;
	ret = find_next_free_trigger(target, CSR_TDATA1_TYPE_ETRIGGER, false, &idx);
	if (ret != ERROR_OK)
		return ret;
	ret = set_trigger(target, idx, tdata1, tdata2);
	if (ret != ERROR_OK)
		return ret;
	r->trigger_unique_id[idx] = unique_id;
	return ERROR_OK;
}

static int add_trigger(struct target *target, struct trigger *trigger)
{
	int ret;
	riscv_reg_t tselect;

	ret = riscv_enumerate_triggers(target);
	if (ret != ERROR_OK)
		return ret;

	ret = riscv_reg_get(target, &tselect, GDB_REGNO_TSELECT);
	if (ret != ERROR_OK)
		return ret;

	do {
		ret = maybe_add_trigger_t1(target, trigger);
		if (ret == ERROR_OK)
			break;
		ret = maybe_add_trigger_t2_t6(target, trigger,
				fill_match_triggers_tdata1_fields_t2(target, trigger));
		if (ret == ERROR_OK)
			break;
		ret = maybe_add_trigger_t2_t6(target, trigger,
				fill_match_triggers_tdata1_fields_t6(target, trigger));
		if (ret == ERROR_OK)
			break;
	} while (0);

	if (riscv_reg_set(target, GDB_REGNO_TSELECT, tselect) != ERROR_OK &&
			ret == ERROR_OK)
		return ERROR_FAIL;

	return ret;
}

/**
 * Write one memory item of given "size". Use memory access of given "access_size".
 * Utilize read-modify-write, if needed.
 * */
static int write_by_given_size(struct target *target, target_addr_t address,
		uint32_t size, uint8_t *buffer, uint32_t access_size)
{
	assert(size == 1 || size == 2 || size == 4 || size == 8);
	assert(access_size == 1 || access_size == 2 || access_size == 4 || access_size == 8);

	if (access_size <= size && address % access_size == 0)
		/* Can do the memory access directly without a helper buffer. */
		return target_write_memory(target, address, access_size, size / access_size, buffer);

	unsigned int offset_head = address % access_size;
	unsigned int n_blocks = ((size + offset_head) <= access_size) ? 1 : 2;
	uint8_t helper_buf[n_blocks * access_size];

	/* Read from memory */
	if (target_read_memory(target, address - offset_head, access_size, n_blocks, helper_buf) != ERROR_OK)
		return ERROR_FAIL;

	/* Modify and write back */
	memcpy(helper_buf + offset_head, buffer, size);
	return target_write_memory(target, address - offset_head, access_size, n_blocks, helper_buf);
}

/**
 * Read one memory item of given "size". Use memory access of given "access_size".
 * Read larger section of memory and pick out the required portion, if needed.
 * */
static int read_by_given_size(struct target *target, target_addr_t address,
	uint32_t size, uint8_t *buffer, uint32_t access_size)
{
	assert(size == 1 || size == 2 || size == 4 || size == 8);
	assert(access_size == 1 || access_size == 2 || access_size == 4 || access_size == 8);

	if (access_size <= size && address % access_size == 0)
		/* Can do the memory access directly without a helper buffer. */
		return target_read_memory(target, address, access_size, size / access_size, buffer);

	unsigned int offset_head = address % access_size;
	unsigned int n_blocks = ((size + offset_head) <= access_size) ? 1 : 2;
	uint8_t helper_buf[n_blocks * access_size];

	/* Read from memory */
	if (target_read_memory(target, address - offset_head, access_size, n_blocks, helper_buf) != ERROR_OK)
		return ERROR_FAIL;

	/* Pick the requested portion from the buffer */
	memcpy(buffer, helper_buf + offset_head, size);
	return ERROR_OK;
}

/**
 * Write one memory item using any memory access size that will work.
 * Utilize read-modify-write, if needed.
 * */
int riscv_write_by_any_size(struct target *target, target_addr_t address, uint32_t size, uint8_t *buffer)
{
	assert(size == 1 || size == 2 ||  size == 4 || size == 8);

	/* Find access size that correspond to data size and the alignment. */
	unsigned int preferred_size = size;
	while (address % preferred_size != 0)
		preferred_size /= 2;

	/* First try the preferred (most natural) access size. */
	if (write_by_given_size(target, address, size, buffer, preferred_size) == ERROR_OK)
		return ERROR_OK;

	/* On failure, try other access sizes.
	   Minimize the number of accesses by trying first the largest size. */
	for (unsigned int access_size = 8; access_size > 0; access_size /= 2) {
		if (access_size == preferred_size)
			/* Already tried this size. */
			continue;

		if (write_by_given_size(target, address, size, buffer, access_size) == ERROR_OK)
			return ERROR_OK;
	}

	/* No access attempt succeeded. */
	return ERROR_FAIL;
}

/**
 * Read one memory item using any memory access size that will work.
 * Read larger section of memory and pick out the required portion, if needed.
 * */
int riscv_read_by_any_size(struct target *target, target_addr_t address, uint32_t size, uint8_t *buffer)
{
	assert(size == 1 || size == 2 ||  size == 4 || size == 8);

	/* Find access size that correspond to data size and the alignment. */
	unsigned int preferred_size = size;
	while (address % preferred_size != 0)
		preferred_size /= 2;

	/* First try the preferred (most natural) access size. */
	if (read_by_given_size(target, address, size, buffer, preferred_size) == ERROR_OK)
		return ERROR_OK;

	/* On failure, try other access sizes.
	   Minimize the number of accesses by trying first the largest size. */
	for (unsigned int access_size = 8; access_size > 0; access_size /= 2) {
		if (access_size == preferred_size)
			/* Already tried this size. */
			continue;

		if (read_by_given_size(target, address, size, buffer, access_size) == ERROR_OK)
			return ERROR_OK;
	}

	/* No access attempt succeeded. */
	return ERROR_FAIL;
}

static int riscv_add_breakpoint(struct target *target, struct breakpoint *breakpoint)
{
	LOG_TARGET_DEBUG(target, "@0x%" TARGET_PRIxADDR, breakpoint->address);
	assert(breakpoint);
	if (breakpoint->type == BKPT_SOFT) {
		/** @todo check RVC for size/alignment */
		if (!(breakpoint->length == 4 || breakpoint->length == 2)) {
			LOG_TARGET_ERROR(target, "Invalid breakpoint length %d", breakpoint->length);
			return ERROR_FAIL;
		}

		if (0 != (breakpoint->address % 2)) {
			LOG_TARGET_ERROR(target, "Invalid breakpoint alignment for address 0x%" TARGET_PRIxADDR,
				breakpoint->address);
			return ERROR_FAIL;
		}

		/* Read the original instruction. */
		if (riscv_read_by_any_size(
				target, breakpoint->address, breakpoint->length, breakpoint->orig_instr) != ERROR_OK) {
			LOG_TARGET_ERROR(target, "Failed to read original instruction at 0x%" TARGET_PRIxADDR,
					breakpoint->address);
			return ERROR_FAIL;
		}

		uint8_t buff[4] = { 0 };
		buf_set_u32(buff, 0, breakpoint->length * CHAR_BIT, breakpoint->length == 4 ? ebreak() : ebreak_c());
		/* Write the ebreak instruction. */
		if (riscv_write_by_any_size(target, breakpoint->address, breakpoint->length, buff) != ERROR_OK) {
			LOG_TARGET_ERROR(target, "Failed to write %d-byte breakpoint instruction at 0x%"
					TARGET_PRIxADDR, breakpoint->length, breakpoint->address);
			return ERROR_FAIL;
		}
		breakpoint->is_set = true;

	} else if (breakpoint->type == BKPT_HARD) {
		struct trigger trigger;
		trigger_from_breakpoint(&trigger, breakpoint);
		int const result = add_trigger(target, &trigger);
		if (result != ERROR_OK)
			return result;

		int trigger_idx = find_first_trigger_by_id(target, breakpoint->unique_id);
		breakpoint_hw_set(breakpoint, trigger_idx);
	} else {
		LOG_TARGET_INFO(target, "OpenOCD only supports hardware and software breakpoints.");
		return ERROR_TARGET_RESOURCE_NOT_AVAILABLE;
	}
	return ERROR_OK;
}

static int remove_trigger(struct target *target, int unique_id)
{
	RISCV_INFO(r);

	if (riscv_enumerate_triggers(target) != ERROR_OK)
		return ERROR_FAIL;

	riscv_reg_t tselect;
	int result = riscv_reg_get(target, &tselect, GDB_REGNO_TSELECT);
	if (result != ERROR_OK)
		return result;

	bool done = false;
	for (unsigned int i = 0; i < r->trigger_count; i++) {
		if (r->trigger_unique_id[i] == unique_id) {
			riscv_reg_set(target, GDB_REGNO_TSELECT, i);
			riscv_reg_set(target, GDB_REGNO_TDATA1, 0);
			r->trigger_unique_id[i] = -1;
			LOG_TARGET_DEBUG(target, "Stop using resource %d for bp %d",
				i, unique_id);
			done = true;
		}
	}
	if (!done) {
		LOG_TARGET_ERROR(target,
			"Couldn't find the hardware resources used by hardware trigger.");
		return ERROR_TARGET_RESOURCE_NOT_AVAILABLE;
	}

	riscv_reg_set(target, GDB_REGNO_TSELECT, tselect);

	return ERROR_OK;
}

static int riscv_remove_breakpoint(struct target *target,
		struct breakpoint *breakpoint)
{
	if (breakpoint->type == BKPT_SOFT) {
		/* Write the original instruction. */
		if (riscv_write_by_any_size(
				target, breakpoint->address, breakpoint->length, breakpoint->orig_instr) != ERROR_OK) {
			LOG_TARGET_ERROR(target, "Failed to restore instruction for %d-byte breakpoint at "
					"0x%" TARGET_PRIxADDR, breakpoint->length, breakpoint->address);
			return ERROR_FAIL;
		}

	} else if (breakpoint->type == BKPT_HARD) {
		struct trigger trigger;
		trigger_from_breakpoint(&trigger, breakpoint);
		int result = remove_trigger(target, trigger.unique_id);
		if (result != ERROR_OK)
			return result;

	} else {
		LOG_TARGET_INFO(target, "OpenOCD only supports hardware and software breakpoints.");
		return ERROR_TARGET_RESOURCE_NOT_AVAILABLE;
	}

	breakpoint->is_set = false;

	return ERROR_OK;
}

static void trigger_from_watchpoint(struct trigger *trigger,
		const struct watchpoint *watchpoint)
{
	trigger->address = watchpoint->address;
	trigger->length = watchpoint->length;
	trigger->mask = watchpoint->mask;
	trigger->value = watchpoint->value;
	trigger->is_read = (watchpoint->rw == WPT_READ || watchpoint->rw == WPT_ACCESS);
	trigger->is_write = (watchpoint->rw == WPT_WRITE || watchpoint->rw == WPT_ACCESS);
	trigger->is_execute = false;
	/* unique_id is unique across both breakpoints and watchpoints. */
	trigger->unique_id = watchpoint->unique_id;
}

int riscv_add_watchpoint(struct target *target, struct watchpoint *watchpoint)
{
	if (watchpoint->mask != WATCHPOINT_IGNORE_DATA_VALUE_MASK) {
		LOG_TARGET_ERROR(target, "Watchpoints on data values are not implemented");
		return ERROR_TARGET_RESOURCE_NOT_AVAILABLE;
	}

	struct trigger trigger;
	trigger_from_watchpoint(&trigger, watchpoint);

	int result = add_trigger(target, &trigger);
	if (result != ERROR_OK)
		return result;

	int trigger_idx = find_first_trigger_by_id(target, watchpoint->unique_id);
	watchpoint_set(watchpoint, trigger_idx);

	return ERROR_OK;
}

int riscv_remove_watchpoint(struct target *target,
		struct watchpoint *watchpoint)
{
	LOG_TARGET_DEBUG(target, "Removing watchpoint @0x%" TARGET_PRIxADDR, watchpoint->address);

	struct trigger trigger;
	trigger_from_watchpoint(&trigger, watchpoint);

	int result = remove_trigger(target, trigger.unique_id);
	if (result != ERROR_OK)
		return result;
	watchpoint->is_set = false;

	return ERROR_OK;
}

typedef enum {
	M6_HIT_ERROR,
	M6_HIT_NOT_SUPPORTED,
	M6_NOT_HIT,
	M6_HIT_BEFORE,
	M6_HIT_AFTER,
	M6_HIT_IMM_AFTER
} mctrl6hitstatus;

static mctrl6hitstatus check_mcontrol6_hit_status(struct target *target,
		riscv_reg_t tdata1, uint64_t hit_mask)
{
	const uint32_t hit0 = get_field(tdata1, CSR_MCONTROL6_HIT0);
	const uint32_t hit1 = get_field(tdata1, CSR_MCONTROL6_HIT1);
	const uint32_t hit_info = (hit1 << 1) | hit0;
	if (hit_info == CSR_MCONTROL6_HIT0_BEFORE)
		return M6_HIT_BEFORE;

	if (hit_info == CSR_MCONTROL6_HIT0_AFTER)
		return M6_HIT_AFTER;

	if (hit_info == CSR_MCONTROL6_HIT0_IMMEDIATELY_AFTER)
		return M6_HIT_IMM_AFTER;

	if (hit_info == CSR_MCONTROL6_HIT0_FALSE) {
		/* hit[1..0] equals 0, which can mean one of the following:
		 * - "hit" bits are supported and this trigger has not fired
		 * - "hit" bits are not supported on this trigger
		 * To distinguish these two cases, try writing all non-zero bit
		 * patterns to hit[1..0] to determine if the "hit" bits are supported:
		 */
		riscv_reg_t tdata1_tests[] = {
			set_field(tdata1, CSR_MCONTROL6_HIT0, 1),
			set_field(tdata1, CSR_MCONTROL6_HIT1, 1),
			set_field(tdata1, CSR_MCONTROL6_HIT0, 1) | field_value(CSR_MCONTROL6_HIT1, 1)
		};
		riscv_reg_t tdata1_test_rb;
		for (uint64_t i = 0; i < ARRAY_SIZE(tdata1_tests); ++i) {
			if (riscv_reg_set(target, GDB_REGNO_TDATA1, tdata1_tests[i]) != ERROR_OK)
				return M6_HIT_ERROR;
			if (riscv_reg_get(target, &tdata1_test_rb, GDB_REGNO_TDATA1) != ERROR_OK)
				return M6_HIT_ERROR;
			if (tdata1_test_rb == tdata1_tests[i]) {
				if (riscv_reg_set(target, GDB_REGNO_TDATA1, tdata1_test_rb & ~hit_mask) != ERROR_OK)
					return M6_HIT_ERROR;
				return M6_NOT_HIT;
			}
		}
	}
	return M6_HIT_NOT_SUPPORTED;
}

/**
 * Look at the trigger hit bits to find out which trigger is the reason we're
 * halted.  Sets *unique_id to the unique ID of that trigger. If *unique_id is
 * RISCV_TRIGGER_HIT_NOT_FOUND, no match was found.
 */

static int riscv_trigger_detect_hit_bits(struct target *target, int64_t *unique_id,
		bool *need_single_step)
{
	/* FIXME: this function assumes that we have only one trigger that can
	 * have hit bit set. Debug spec allows hit bit to bit set if a trigger has
	 * matched but did not fire. Such targets will receive erroneous results.
	 */

	RISCV_INFO(r);
	assert(need_single_step);
	*need_single_step = false;

	riscv_reg_t tselect;
	if (riscv_reg_get(target, &tselect, GDB_REGNO_TSELECT) != ERROR_OK)
		return ERROR_FAIL;

	*unique_id = RISCV_TRIGGER_HIT_NOT_FOUND;
	for (unsigned int i = 0; i < r->trigger_count; i++) {
		if (r->trigger_unique_id[i] == -1)
			continue;

		if (riscv_reg_set(target, GDB_REGNO_TSELECT, i) != ERROR_OK)
			return ERROR_FAIL;

		uint64_t tdata1;
		if (riscv_reg_get(target, &tdata1, GDB_REGNO_TDATA1) != ERROR_OK)
			return ERROR_FAIL;
		int type = get_field(tdata1, CSR_TDATA1_TYPE(riscv_xlen(target)));

		uint64_t hit_mask = 0;
		switch (type) {
			case CSR_TDATA1_TYPE_LEGACY:
				/* Doesn't support hit bit. */
				break;
			case CSR_TDATA1_TYPE_MCONTROL:
				hit_mask = CSR_MCONTROL_HIT;
				*need_single_step = true;
				break;
			case CSR_TDATA1_TYPE_MCONTROL6:
				hit_mask = CSR_MCONTROL6_HIT0 | CSR_MCONTROL6_HIT1;
				if (r->tinfo_version == CSR_TINFO_VERSION_0) {
					*need_single_step = true;
				} else if (r->tinfo_version == RISCV_TINFO_VERSION_UNKNOWN
					|| r->tinfo_version == CSR_TINFO_VERSION_1) {
					mctrl6hitstatus hits_status = check_mcontrol6_hit_status(target,
								tdata1, hit_mask);
					if (hits_status == M6_HIT_ERROR)
						return ERROR_FAIL;
					if (hits_status == M6_HIT_BEFORE || hits_status == M6_HIT_NOT_SUPPORTED)
						*need_single_step = true;
				}
				break;
			case CSR_TDATA1_TYPE_ICOUNT:
				hit_mask = CSR_ICOUNT_HIT;
				break;
			case CSR_TDATA1_TYPE_ITRIGGER:
				hit_mask = CSR_ITRIGGER_HIT(riscv_xlen(target));
				break;
			case CSR_TDATA1_TYPE_ETRIGGER:
				hit_mask = CSR_ETRIGGER_HIT(riscv_xlen(target));
				break;
			default:
				LOG_TARGET_DEBUG(target, "Trigger %u has unknown type %d", i, type);
				continue;
		}

		/* FIXME: this logic needs to be changed to ignore triggers that are not
		 * the last one in the chain. */
		if (tdata1 & hit_mask) {
			LOG_TARGET_DEBUG(target, "Trigger %u (unique_id=%" PRIi64
			") has hit bit set. (need_single_step=%s)",
				i, r->trigger_unique_id[i], (*need_single_step) ? "yes" : "no");
			if (riscv_reg_set(target, GDB_REGNO_TDATA1, tdata1 & ~hit_mask) != ERROR_OK)
				return ERROR_FAIL;

			*unique_id = r->trigger_unique_id[i];
			break;
		}
	}

	if (riscv_reg_set(target, GDB_REGNO_TSELECT, tselect) != ERROR_OK)
		return ERROR_FAIL;

<<<<<<< HEAD
	return ERROR_OK;
}

/**
 * These functions are needed to extract individual bits (for offset)
 * from the instruction
 */
// c.lwsp rd_n0 c_uimm8sphi c_uimm8splo - offset[5] offset[4:2|7:6]
static uint16_t get_offset_clwsp(riscv_insn_t instruction)
=======
static int oldriscv_step(struct target *target, bool current, uint32_t address,
		bool handle_breakpoints)
>>>>>>> a168c634
{
	uint16_t offset_4to2and7to6_bits =
		get_field32(instruction, INSN_FIELD_C_UIMM8SPLO);
	uint16_t offset_4to2_bits = offset_4to2and7to6_bits >> 2;
	uint16_t offset_7to6_bits = offset_4to2and7to6_bits & 0x3;
	uint16_t offset_5_bit = get_field32(instruction, INSN_FIELD_C_UIMM8SPHI);
	return (offset_4to2_bits << 2) + (offset_5_bit << 5)
		   + (offset_7to6_bits << 6);
}

<<<<<<< HEAD
// c.ldsp rd_n0 c_uimm9sphi c_uimm9splo - offset[5] offset[4:3|8:6]
static uint16_t get_offset_cldsp(riscv_insn_t instruction)
=======
static int old_or_new_riscv_step(struct target *target, bool current,
		target_addr_t address, bool handle_breakpoints)
>>>>>>> a168c634
{
	uint16_t offset_4to3and8to6_bits =
		get_field32(instruction, INSN_FIELD_C_UIMM9SPLO);
	uint16_t offset_4to3_bits = offset_4to3and8to6_bits >> 3;
	uint16_t offset_8to6_bits = offset_4to3and8to6_bits & 0x7;
	uint16_t offset_5_bit = get_field32(instruction, INSN_FIELD_C_UIMM9SPHI);
	return (offset_4to3_bits << 3) + (offset_5_bit << 5)
		   + (offset_8to6_bits << 6);
}

<<<<<<< HEAD
// c.swsp c_rs2 c_uimm8sp_s - offset[5:2|7:6]
static uint16_t get_offset_cswsp(riscv_insn_t instruction)
=======
static int riscv_examine(struct target *target)
>>>>>>> a168c634
{
	uint16_t offset_5to2and7to6_bits =
		get_field32(instruction, INSN_FIELD_C_UIMM8SP_S);
	uint16_t offset_5to2_bits = offset_5to2and7to6_bits >> 2;
	uint16_t offset_7to6_bits = offset_5to2and7to6_bits & 0x3;
	return (offset_5to2_bits << 2) + (offset_7to6_bits << 6);
}

// c.sdsp c_rs2 c_uimm9sp_s - offset[5:3|8:6]
static uint16_t get_offset_csdsp(riscv_insn_t instruction)
{
	uint16_t offset_5to3and8to6_bits =
		get_field32(instruction, INSN_FIELD_C_UIMM9SP_S);
	uint16_t offset_5to3_bits = offset_5to3and8to6_bits >> 3;
	uint16_t offset_8to6_bits = offset_5to3and8to6_bits & 0x7;
	return (offset_5to3_bits << 3) + (offset_8to6_bits << 6);
}

// c.lw rd_p rs1_p c_uimm7lo c_uimm7hi - offset[2|6] offset[5:3]
static uint16_t get_offset_clw(riscv_insn_t instruction)
{
	uint16_t offset_2and6_bits = get_field32(instruction, INSN_FIELD_C_UIMM7LO);
	uint16_t offset_2_bit = offset_2and6_bits >> 1;
	uint16_t offset_6_bit = offset_2and6_bits & 0x1;
	uint16_t offset_5to3_bits = get_field32(instruction, INSN_FIELD_C_UIMM7HI);
	return (offset_2_bit << 2) + (offset_5to3_bits << 3) + (offset_6_bit << 6);
}

// c.ld rd_p rs1_p c_uimm8lo c_uimm8hi - offset[7:6] offset[5:3]
static uint16_t get_offset_cld(riscv_insn_t instruction)
{
	uint16_t offset_7to6_bits = get_field32(instruction, INSN_FIELD_C_UIMM8LO);
	uint16_t offset_5to3_bits = get_field32(instruction, INSN_FIELD_C_UIMM8HI);
	return (offset_5to3_bits << 3) + (offset_7to6_bits << 6);
}

// c.lq rd_p rs1_p c_uimm9lo c_uimm9hi - offset[7:6] offset[5|4|8]
static uint16_t get_offset_clq(riscv_insn_t instruction)
{
	uint16_t offset_7to6_bits = get_field32(instruction, INSN_FIELD_C_UIMM9LO);
	uint16_t offset_5to4and8_bits =
		get_field32(instruction, INSN_FIELD_C_UIMM9HI);
	uint16_t offset_5to4_bits = offset_5to4and8_bits >> 1;
	uint16_t offset_8_bit = offset_5to4and8_bits & 0x1;
	return (offset_5to4_bits << 4) + (offset_7to6_bits << 6)
		   + (offset_8_bit << 8);
}

// c.lqsp rd_n0 c_uimm10sphi c_uimm10splo - offset[5] offset[4|9:6]
static uint16_t get_offset_clqsp(riscv_insn_t instruction)
{
	uint16_t offset_4and9to6_bits =
		get_field32(instruction, INSN_FIELD_C_UIMM10SPLO);
	uint16_t offset_4_bit = offset_4and9to6_bits >> 4;
	uint16_t offset_9to6_bits = offset_4and9to6_bits & 0xf;
	uint16_t offset_5_bit = get_field32(instruction, INSN_FIELD_C_UIMM10SPHI);
	return (offset_4_bit << 4) + (offset_5_bit << 5) + (offset_9to6_bits << 6);
}

// c.sqsp c_rs2 c_uimm10sp_s - offset[5:4|9:6]
static uint16_t get_offset_csqsp(riscv_insn_t instruction)
{
	uint16_t offset_5to4and9to6_bits =
		get_field32(instruction, INSN_FIELD_C_UIMM10SP_S);
	uint16_t offset_5to4_biits = offset_5to4and9to6_bits >> 4;
	uint16_t offset_9to6_bits = offset_5to4and9to6_bits & 0xf;
	return (offset_5to4_biits << 4) + (offset_9to6_bits << 6);
}

/**
 * Decode rs1' register num for RVC.
 * See "Table: Registers specified by the three-bit rs1′, rs2′, and rd′ fields
 * of the CIW, CL, CS, CA, and CB formats" in "The RISC-V Instruction Set Manual
 * Volume I: Unprivileged ISA".
 * */
static uint32_t get_rs1_c(riscv_insn_t instruction)
{
	return GDB_REGNO_S0 + get_field32(instruction, INSN_FIELD_C_SREG1);
}

static uint32_t get_opcode(const riscv_insn_t instruction)
{
	// opcode is first 7 bits of the instruction
	uint32_t opcode = instruction & INSN_FIELD_OPCODE;
	if ((instruction & 0x03) < 0x03) { // opcode size RVC
		// RVC MASK_C = 0xe003 for load/store instructions
		opcode = instruction & MASK_C_LD;
	}
	return opcode;
}

static int get_loadstore_membase_regno(struct target *target,
		const riscv_insn_t instruction, int *regid)
{
	uint32_t opcode = get_opcode(instruction);
	int rs;

	switch (opcode) {
	case MATCH_LB:
	case MATCH_FLH & ~INSN_FIELD_FUNCT3:
	case MATCH_SB:
	case MATCH_FSH & ~INSN_FIELD_FUNCT3:
		rs = get_field32(instruction, INSN_FIELD_RS1);
		break;

	case MATCH_C_LWSP:
	case MATCH_C_LDSP: // if xlen >= 64 or MATCH_C_FLWSP:
	case MATCH_C_FLDSP: // or MATCH_C_LQSP if xlen == 128
	case MATCH_C_SWSP:
	case MATCH_C_SDSP: // if xlen >= 64 or MATCH_C_FSWSP:
	case MATCH_C_FSDSP: // or MATCH_C_SQSP if xlen == 128
		rs = GDB_REGNO_SP;
		break;

	case MATCH_C_LW:
	case MATCH_C_FLW: // or MATCH_C_LD if xlen >= 64
	case MATCH_C_FLD: // or MATCH_C_LQ if xlen == 128
	case MATCH_C_SW:
	case MATCH_C_FSW: // or MATCH_C_SD if xlen >= 64
	case MATCH_C_FSD: // or MATCH_C_SQ if xlen == 128
		rs = get_rs1_c(instruction);
		break;

	default:
		LOG_TARGET_DEBUG(target, "0x%" PRIx32 " is not a RV32I or \"C\" load or"
						 " store", instruction);
		return ERROR_FAIL;
	}
	*regid = rs;
	return ERROR_OK;
}

static int get_loadstore_memoffset(struct target *target,
		const riscv_insn_t instruction, int16_t *memoffset)
{
	uint32_t opcode = get_opcode(instruction);
	int16_t offset;

	switch (opcode) {
	case MATCH_LB:
	case MATCH_FLH & ~INSN_FIELD_FUNCT3:
	case MATCH_SB:
	case MATCH_FSH & ~INSN_FIELD_FUNCT3:
		if (opcode == MATCH_SB || opcode == (MATCH_FSH & ~INSN_FIELD_FUNCT3)) {
			offset = get_field32(instruction, INSN_FIELD_IMM12LO) |
				  (get_field32(instruction, INSN_FIELD_IMM12HI) << 5);
		} else if (opcode == MATCH_LB ||
				   opcode == (MATCH_FLH & ~INSN_FIELD_FUNCT3)) {
			offset = get_field32(instruction, INSN_FIELD_IMM12);
		} else {
			assert(false);
		}
		/* sign extend 12-bit imm to 16-bits */
		if (offset & (1 << 11))
			offset |= 0xf000;
		break;

	case MATCH_C_LWSP:
		offset = get_offset_clwsp(instruction);
		break;

	case MATCH_C_LDSP: // if xlen >= 64 or MATCH_C_FLWSP:
		if (riscv_xlen(target) > 32) { // MATCH_C_LDSP
			offset = get_offset_cldsp(instruction);
		} else { // MATCH_C_FLWSP
			offset = get_offset_clwsp(instruction);
		}
		break;

	case MATCH_C_FLDSP: // or MATCH_C_LQSP if xlen == 128
		if (riscv_xlen(target) == 128) { // MATCH_C_LQSP
			offset = get_offset_clqsp(instruction);
		} else { // MATCH_C_FLDSP
			offset = get_offset_cldsp(instruction);
		}
		break;

	case MATCH_C_SWSP:
		offset = get_offset_cswsp(instruction);
		break;

	case MATCH_C_SDSP: // if xlen >= 64 or MATCH_C_FSWSP:
		if (riscv_xlen(target) > 32) { // MATCH_C_SDSP
			offset = get_offset_csdsp(instruction);
		} else { // MATCH_C_FSWSP
			offset = get_offset_cswsp(instruction);
		}
		break;

	case MATCH_C_FSDSP: // or MATCH_C_SQSP if xlen == 128
		if (riscv_xlen(target) == 128) { // MATCH_C_SQSP
			offset = get_offset_csqsp(instruction);
		} else { // MATCH_C_FSDSP
			offset = get_offset_csdsp(instruction); // same as C.SDSP
		}
		break;

	case MATCH_C_LW:
		offset = get_offset_clw(instruction);
		break;

	case MATCH_C_FLW: // or MATCH_C_LD if xlen >= 64
		if (riscv_xlen(target) > 32) { // MATCH_C_LD
			offset = get_offset_cld(instruction);
		} else { // MATCH_C_FLW
			offset = get_offset_clw(instruction); // same as C.FLW
		}
		break;

	case MATCH_C_FLD: // or MATCH_C_LQ if xlen == 128
		if (riscv_xlen(target) == 128) { // MATCH_C_LQ
			offset = get_offset_clq(instruction);
		} else { // MATCH_C_FLD
			offset = get_offset_cld(instruction); // same as C.LD
		}
		break;

	case MATCH_C_SW:
		offset = get_offset_clw(instruction); // same as C.LW
		break;

	case MATCH_C_FSW: // or MATCH_C_SD if xlen >= 64
		if (riscv_xlen(target) > 32) { // MATCH_C_SD
			offset = get_offset_cld(instruction); // same as C.LD
		} else { // MATCH_C_FSW
			offset = get_offset_clw(instruction); // same as C.LW
		}
		break;

	case MATCH_C_FSD: // or MATCH_C_SQ if xlen == 128
		if (riscv_xlen(target) == 128) { // MATCH_C_SQ
			offset = get_offset_clq(instruction); // same as C.LQ
		} else { // MATCH_C_FSD
			offset = get_offset_cld(instruction); // same as C.LD
		}
		break;

	default:
		LOG_TARGET_DEBUG(target, "0x%" PRIx32 " is not a RV32I or \"C\" load or"
						 " store", instruction);
		return ERROR_FAIL;
	}
	*memoffset = offset;
	return ERROR_OK;
}

static int verify_loadstore(struct target *target,
		const riscv_insn_t instruction, bool *is_read)
{
	uint32_t opcode = get_opcode(instruction);
	bool misa_f = riscv_supports_extension(target, 'F');
	bool misa_d = riscv_supports_extension(target, 'D');
	enum watchpoint_rw rw;

	switch (opcode) {
	case MATCH_LB:
	case MATCH_FLH & ~INSN_FIELD_FUNCT3:
		rw = WPT_READ;
		break;

	case MATCH_SB:
	case MATCH_FSH & ~INSN_FIELD_FUNCT3:
		rw = WPT_WRITE;
		break;

	case MATCH_C_LWSP:
		if (get_field32(instruction, INSN_FIELD_RD) == 0) {
			LOG_TARGET_DEBUG(target,
				"The code points with rd = x0 are reserved for C.LWSP");
			return ERROR_FAIL;
		}
		rw = WPT_READ;
		break;

	case MATCH_C_LDSP: // if xlen >= 64 or MATCH_C_FLWSP:
		if (riscv_xlen(target) > 32) { // MATCH_C_LDSP
			if (get_field32(instruction, INSN_FIELD_RD) == 0) {
				LOG_TARGET_DEBUG(target,
					"The code points with rd = x0 are reserved for C.LDSP");
				return ERROR_FAIL;
			}
		} else { // MATCH_C_FLWSP
			if (!misa_f) {
				LOG_TARGET_DEBUG(target, "Matched C.FLWSP but target doesn\'t "
								 "have the \"F\" extension");
				return ERROR_FAIL;
			}
		}
		rw = WPT_READ;
		break;

	case MATCH_C_FLDSP: // or MATCH_C_LQSP if xlen == 128
		if (riscv_xlen(target) == 128) { // MATCH_C_LQSP
			if (get_field32(instruction, INSN_FIELD_RD) == 0) {
				LOG_TARGET_DEBUG(target,
					"The code points with rd = x0 are reserved for C.LQSP");
				return ERROR_FAIL;
			}
		} else { // MATCH_C_FLDSP
			if (!misa_d) {
				LOG_TARGET_DEBUG(target, "Matched C.FLDSP but target doesn\'t "
								 "have the \"D\" extension");
				return ERROR_FAIL;
			}
		}
		rw = WPT_READ;
		break;

	case MATCH_C_SWSP:
		rw = WPT_WRITE;
		break;

	case MATCH_C_SDSP: // if xlen >= 64 or MATCH_C_FSWSP:
		if (riscv_xlen(target) == 32) { // MATCH_C_FSWSP
			if (!misa_f) {
				LOG_TARGET_DEBUG(target, "Matched C.FSWSP but target doesn\'t "
								 "have the \"F\" extension");
				return ERROR_FAIL;
			}
		}
		rw = WPT_WRITE;
		break;

	case MATCH_C_FSDSP: // or MATCH_C_SQSP if xlen == 128
		if (riscv_xlen(target) != 128) { // MATCH_C_SQSP
			if (!misa_d) {
				LOG_TARGET_DEBUG(target, "Matched C.FSDSP but target doesn\'t "
								 "have the \"D\" extension");
				return ERROR_FAIL;
			}
		}
		rw = WPT_WRITE;
		break;

	case MATCH_C_LW:
		rw = WPT_READ;
		break;

	case MATCH_C_FLW: // or MATCH_C_LD if xlen >= 64
		if (riscv_xlen(target) == 32) { // MATCH_C_FLW
			if (!misa_f) {
				LOG_TARGET_DEBUG(target, "Matched C.FLW but target doesn\'t "
								 "have the \"F\" extension");
				return ERROR_FAIL;
			}
		}
		rw = WPT_READ;
		break;

	case MATCH_C_FLD: // or MATCH_C_LQ if xlen == 128
		if (riscv_xlen(target) != 128) { // MATCH_C_FLD
			if (!misa_d) {
				LOG_TARGET_DEBUG(target, "Matched C.FLD but target doesn\'t "
								 "have the \"D\" extension");
				return ERROR_FAIL;
			}
		}
		rw = WPT_READ;
		break;

	case MATCH_C_SW:
		rw = WPT_WRITE;
		break;

	case MATCH_C_FSW: // or MATCH_C_SD if xlen >= 64
		if (riscv_xlen(target) == 32) { // MATCH_C_FSW
			if (!misa_f) {
				LOG_TARGET_DEBUG(target, "Matched C.FSW but target doesn\'t "
								 "have the \"F\" extension");
				return ERROR_FAIL;
			}
		}
		rw = WPT_WRITE;
		break;

	case MATCH_C_FSD: // or MATCH_C_SQ if xlen == 128
		if (riscv_xlen(target) != 128) { // MATCH_C_FSD
			if (!misa_d) {
				LOG_TARGET_DEBUG(target, "Matched C.FSD but target doesn\'t "
								 "have the \"D\" extension");
				return ERROR_FAIL;
			}
		}
		rw = WPT_WRITE;
		break;

	default:
		LOG_TARGET_DEBUG(target, "0x%" PRIx32 " is not a RV32I or \"C\" load or"
						 " store", instruction);
		return ERROR_FAIL;
	}

	if (rw == WPT_WRITE) {
		*is_read = false;
		LOG_TARGET_DEBUG(target, "0x%" PRIx32 " is store instruction",
						 instruction);
	} else {
		*is_read = true;
		LOG_TARGET_DEBUG(target, "0x%" PRIx32 " is load instruction",
						 instruction);
	}
	return ERROR_OK;
}

/* Sets *hit_watchpoint to the first watchpoint identified as causing the
 * current halt.
 *
 * The GDB server uses this information to tell GDB what data address has
 * been hit, which enables GDB to print the hit variable along with its old
 * and new value. */
static int riscv_hit_watchpoint(struct target *target, struct watchpoint **hit_watchpoint)
{
	RISCV_INFO(r);

	LOG_TARGET_DEBUG(target, "Hit Watchpoint");

	/* If we identified which trigger caused the halt earlier, then just use
	 * that. */
	for (struct watchpoint *wp = target->watchpoints; wp; wp = wp->next) {
		if (wp->unique_id == r->trigger_hit) {
			*hit_watchpoint = wp;
			return ERROR_OK;
		}
	}

	riscv_reg_t dpc;
	if (riscv_reg_get(target, &dpc, GDB_REGNO_DPC) != ERROR_OK)
		return ERROR_FAIL;
	const uint8_t length = 4;
	LOG_TARGET_DEBUG(target, "dpc is 0x%" PRIx64, dpc);

	/* fetch the instruction at dpc */
	uint8_t buffer[length];
	if (target_read_buffer(target, dpc, length, buffer) != ERROR_OK) {
		LOG_TARGET_ERROR(target, "Failed to read instruction at dpc 0x%" PRIx64,
						 dpc);
		return ERROR_FAIL;
	}

	riscv_insn_t instruction = 0;

	for (int i = 0; i < length; i++) {
		LOG_TARGET_DEBUG(target, "Next byte is %x", buffer[i]);
		instruction += (buffer[i] << 8 * i);
	}
	LOG_TARGET_DEBUG(target, "Full instruction is %x", instruction);

	int rs;
	target_addr_t mem_addr;
	int16_t memoffset;

	if (get_loadstore_membase_regno(target, instruction, &rs) != ERROR_OK)
		return ERROR_FAIL;
	if (riscv_reg_get(target, &mem_addr, rs) != ERROR_OK)
		return ERROR_FAIL;
	if (get_loadstore_memoffset(target, instruction, &memoffset) != ERROR_OK)
		return ERROR_FAIL;

	mem_addr += memoffset;
	bool is_load;

	if (verify_loadstore(target, instruction, &is_load) != ERROR_OK)
		return ERROR_FAIL;

	struct watchpoint *wp = target->watchpoints;
	while (wp) {
		/* TODO support mask and check read/write/access */
		/* TODO check for intersection of the access range and watchpoint range
				Recommended matching:
				if (intersects(mem_addr, mem_addr + ref_size, wp->address, wp->address + wp->length))
		*/
		if (mem_addr >= wp->address &&
			mem_addr < (wp->address + wp->length)) {
			*hit_watchpoint = wp;
			LOG_TARGET_DEBUG(target, "WP hit found: %s 0x%" TARGET_PRIxADDR
				" covered by %s wp at address 0x%" TARGET_PRIxADDR,
				is_load ? "Load from" : "Store to", mem_addr,
				(wp->rw == WPT_READ ?
					"read" : (wp->rw == WPT_WRITE ? "write" : "access")),
				wp->address);
			return ERROR_OK;
		}
		wp = wp->next;
	}

	/* No match found - either we hit a watchpoint caused by an instruction that
	 * this function does not yet disassemble, or we hit a breakpoint.
	 *
	 * OpenOCD will behave as if this function had never been implemented i.e.
	 * report the halt to GDB with no address information. */
	LOG_TARGET_DEBUG(target, "No watchpoint found that would cover %s 0x%"
		TARGET_PRIxADDR, is_load ? "load from" : "store to", mem_addr);
	return ERROR_FAIL;
}

static int oldriscv_step(struct target *target, int current, uint32_t address,
		int handle_breakpoints)
{
	struct target_type *tt = get_target_type(target);
	if (!tt)
		return ERROR_FAIL;
	return tt->step(target, current, address, handle_breakpoints);
}

static int riscv_openocd_step_impl(struct target *target, int current,
		target_addr_t address, int handle_breakpoints, int handle_callbacks);

static int old_or_new_riscv_step_impl(struct target *target, int current,
		target_addr_t address, int handle_breakpoints, int handle_callbacks)
{
	RISCV_INFO(r);
	LOG_TARGET_DEBUG(target, "handle_breakpoints=%d", handle_breakpoints);
	if (!r->get_hart_state)
		return oldriscv_step(target, current, address, handle_breakpoints);
	else
		return riscv_openocd_step_impl(target, current, address, handle_breakpoints,
			handle_callbacks);
}

static int old_or_new_riscv_step(struct target *target, int current,
		target_addr_t address, int handle_breakpoints)
{
	return old_or_new_riscv_step_impl(target, current, address,
		handle_breakpoints, true /* handle callbacks*/);
}

static int riscv_examine(struct target *target)
{
	LOG_TARGET_DEBUG(target, "Starting examination");
	if (target_was_examined(target)) {
		LOG_TARGET_DEBUG(target, "Target was already examined.");
		return ERROR_OK;
	}

	/* Don't need to select dbus, since the first thing we do is read dtmcontrol. */

	RISCV_INFO(info);
	uint32_t dtmcontrol;
	if (dtmcs_scan(target->tap, 0, &dtmcontrol) != ERROR_OK || dtmcontrol == 0) {
		LOG_TARGET_ERROR(target, "Could not read dtmcontrol. Check JTAG connectivity/board power.");
		return ERROR_FAIL;
	}
	LOG_TARGET_DEBUG(target, "dtmcontrol=0x%x", dtmcontrol);
	info->dtm_version = get_field(dtmcontrol, DTMCONTROL_VERSION);
	LOG_TARGET_DEBUG(target, "version=0x%x", info->dtm_version);

	int examine_status = ERROR_FAIL;
	struct target_type *tt = get_target_type(target);
	if (!tt)
		goto examine_fail;

	examine_status = tt->init_target(info->cmd_ctx, target);
	if (examine_status != ERROR_OK)
		goto examine_fail;

	examine_status = tt->examine(target);
	if (examine_status != ERROR_OK)
		goto examine_fail;

	return ERROR_OK;

examine_fail:
	info->dtm_version = DTM_DTMCS_VERSION_UNKNOWN;
	return examine_status;
}

static int oldriscv_poll(struct target *target)
{
	struct target_type *tt = get_target_type(target);
	if (!tt)
		return ERROR_FAIL;
	return tt->poll(target);
}

static int old_or_new_riscv_poll(struct target *target)
{
	RISCV_INFO(r);
	if (!r->get_hart_state)
		return oldriscv_poll(target);
	else
		return riscv_openocd_poll(target);
}

static enum target_debug_reason
derive_debug_reason_without_hitbit(const struct target *target, riscv_reg_t dpc)
{
	/* TODO: if we detect that etrigger/itrigger/icount is set, we should
	 * just report DBG_REASON_UNKNOWN, since we can't disctiguish these
	 * triggers from BP/WP or from other triggers of such type. However,
	 * currently this renders existing testsuite as failing. We need to
	 * fix the testsuite first
	 */
	// TODO: the code below does not handle context-aware trigger types
	for (const struct breakpoint *bp = target->breakpoints; bp; bp = bp->next) {
		// TODO: investigate if we need to handle bp length
		if (bp->type == BKPT_HARD && bp->is_set && bp->address == dpc) {
			// FIXME: bp->linked_brp is uninitialized
			if (bp->asid) {
				LOG_TARGET_ERROR(target,
					"can't derive debug reason for context-aware breakpoint: "
					"unique_id = %" PRIu32 ", address = %" TARGET_PRIxADDR
					", asid = %" PRIx32 ", linked = %d",
					bp->unique_id, bp->address, bp->asid, bp->linked_brp);
				return DBG_REASON_UNDEFINED;
			}
			return DBG_REASON_BREAKPOINT;
		}
	}
	return DBG_REASON_WATCHPOINT;
}
/**
 * Set OpenOCD's generic debug reason from the RISC-V halt reason.
 */
static int set_debug_reason(struct target *target, enum riscv_halt_reason halt_reason)
{
	RISCV_INFO(r);
	r->trigger_hit = -1;
	r->need_single_step = false;
	switch (halt_reason) {
		case RISCV_HALT_EBREAK:
			target->debug_reason = DBG_REASON_BREAKPOINT;
			break;
		case RISCV_HALT_TRIGGER:
			target->debug_reason = DBG_REASON_UNDEFINED;
			if (riscv_trigger_detect_hit_bits(target, &r->trigger_hit,
					&r->need_single_step) != ERROR_OK)
				return ERROR_FAIL;
			// FIXME: handle multiple hit bits
			if (r->trigger_hit != RISCV_TRIGGER_HIT_NOT_FOUND) {
				/* We scan for breakpoints first. If no breakpoints are found we still
				 * assume that debug reason is DBG_REASON_BREAKPOINT, unless
				 * there is a watchpoint match - This is to take
				 * ETrigger/ITrigger/ICount into account
				 */
				LOG_TARGET_DEBUG(target,
					"Active hit bit is detected, trying to find trigger owner.");
				for (struct breakpoint *bp = target->breakpoints; bp; bp = bp->next) {
					if (bp->unique_id == r->trigger_hit) {
						target->debug_reason = DBG_REASON_BREAKPOINT;
						LOG_TARGET_DEBUG(target,
							"Breakpoint with unique_id = %" PRIu32 " owns the trigger.",
							bp->unique_id);
					}
				}
				if (target->debug_reason == DBG_REASON_UNDEFINED) {
					// by default we report all triggers as breakpoints
					target->debug_reason = DBG_REASON_BREAKPOINT;
					for (struct watchpoint *wp = target->watchpoints; wp; wp = wp->next) {
						if (wp->unique_id == r->trigger_hit) {
							target->debug_reason = DBG_REASON_WATCHPOINT;
							LOG_TARGET_DEBUG(target,
								"Watchpoint with unique_id = %" PRIu32 " owns the trigger.",
								wp->unique_id);
						}
					}
				}
			} else {
				LOG_TARGET_DEBUG(target,
					"No trigger hit found, deriving debug reason without it.");
				riscv_reg_t dpc;
				if (riscv_reg_get(target, &dpc, GDB_REGNO_DPC) != ERROR_OK)
					return ERROR_FAIL;
				/* Here we don't have the hit bit set (likely, HW does not support it).
				 * We are trying to guess the state. But here comes the problem:
				 * if we have etrigger/itrigger/icount raised - we can't really
				 * distinguish it from the breakpoint or watchpoint. There is not
				 * much we can do here, except for checking current PC against pending
				 * breakpoints and hope for the best)
				 */
				target->debug_reason = derive_debug_reason_without_hitbit(target, dpc);
			}
			break;
		case RISCV_HALT_INTERRUPT:
		case RISCV_HALT_GROUP:
			target->debug_reason = DBG_REASON_DBGRQ;
			break;
		case RISCV_HALT_SINGLESTEP:
			target->debug_reason = DBG_REASON_SINGLESTEP;
			break;
		case RISCV_HALT_UNKNOWN:
			target->debug_reason = DBG_REASON_UNDEFINED;
			break;
		case RISCV_HALT_ERROR:
			return ERROR_FAIL;
	}
	LOG_TARGET_DEBUG(target, "debug_reason=%d", target->debug_reason);

	return ERROR_OK;
}

static int halt_prep(struct target *target)
{
	RISCV_INFO(r);

	LOG_TARGET_DEBUG(target, "prep hart, debug_reason=%d", target->debug_reason);
	r->prepped = false;
	if (target->state == TARGET_HALTED) {
		LOG_TARGET_DEBUG(target, "Hart is already halted.");
	} else if (target->state == TARGET_UNAVAILABLE) {
		LOG_TARGET_DEBUG(target, "Hart is unavailable.");
	} else {
		if (r->halt_prep(target) != ERROR_OK)
			return ERROR_FAIL;
		r->prepped = true;
	}

	return ERROR_OK;
}

static int riscv_halt_go_all_harts(struct target *target)
{
	RISCV_INFO(r);

	enum riscv_hart_state state;
	if (riscv_get_hart_state(target, &state) != ERROR_OK)
		return ERROR_FAIL;
	if (state == RISCV_STATE_HALTED) {
		LOG_TARGET_DEBUG(target, "Hart is already halted.");
		if (target->state != TARGET_HALTED) {
			target->state = TARGET_HALTED;
			enum riscv_halt_reason halt_reason = riscv_halt_reason(target);
			if (set_debug_reason(target, halt_reason) != ERROR_OK)
				return ERROR_FAIL;
		}
	} else {
		// Safety check:
		if (riscv_reg_cache_any_dirty(target, LOG_LVL_ERROR))
			LOG_TARGET_INFO(target, "BUG: Registers should not be dirty while "
					"the target is not halted!");

		riscv_reg_cache_invalidate_all(target);

		if (r->halt_go(target) != ERROR_OK)
			return ERROR_FAIL;
	}

	return ERROR_OK;
}

static int halt_go(struct target *target)
{
	RISCV_INFO(r);
	int result;
	if (!r->get_hart_state) {
		struct target_type *tt = get_target_type(target);
		if (!tt)
			return ERROR_FAIL;
		result = tt->halt(target);
	} else {
		result = riscv_halt_go_all_harts(target);
	}
	if (target->debug_reason == DBG_REASON_NOTHALTED)
		target->debug_reason = DBG_REASON_DBGRQ;

	return result;
}

static int halt_finish(struct target *target)
{
	return target_call_event_callbacks(target, TARGET_EVENT_HALTED);
}

int riscv_halt(struct target *target)
{
	RISCV_INFO(r);

	if (!r->get_hart_state) {
		struct target_type *tt = get_target_type(target);
		if (!tt)
			return ERROR_FAIL;
		return tt->halt(target);
	}

	LOG_TARGET_DEBUG(target, "halting all harts");

	int result = ERROR_OK;
	if (target->smp) {
		struct target_list *tlist;
		foreach_smp_target(tlist, target->smp_targets) {
			struct target *t = tlist->target;
			if (halt_prep(t) != ERROR_OK)
				result = ERROR_FAIL;
		}

		foreach_smp_target(tlist, target->smp_targets) {
			struct target *t = tlist->target;
			struct riscv_info *i = riscv_info(t);
			if (i->prepped) {
				if (halt_go(t) != ERROR_OK)
					result = ERROR_FAIL;
			}
		}

		foreach_smp_target(tlist, target->smp_targets) {
			struct target *t = tlist->target;
			if (halt_finish(t) != ERROR_OK)
				return ERROR_FAIL;
		}

	} else {
		if (halt_prep(target) != ERROR_OK)
			result = ERROR_FAIL;
		if (halt_go(target) != ERROR_OK)
			result = ERROR_FAIL;
		if (halt_finish(target) != ERROR_OK)
			return ERROR_FAIL;
	}

	return result;
}

static int riscv_assert_reset(struct target *target)
{
	LOG_TARGET_DEBUG(target, "");
	struct target_type *tt = get_target_type(target);
	if (!tt)
		return ERROR_FAIL;

	if (riscv_reg_cache_any_dirty(target, LOG_LVL_INFO))
		LOG_TARGET_INFO(target, "Discarding values of dirty registers.");

	riscv_reg_cache_invalidate_all(target);
	return tt->assert_reset(target);
}

static int riscv_deassert_reset(struct target *target)
{
	LOG_TARGET_DEBUG(target, "");
	struct target_type *tt = get_target_type(target);
	if (!tt)
		return ERROR_FAIL;
	return tt->deassert_reset(target);
}

/* "wp_is_set" array must have at least "r->trigger_count" items. */
static int disable_watchpoints(struct target *target, bool *wp_is_set)
{
	RISCV_INFO(r);
	LOG_TARGET_DEBUG(target, "Disabling triggers.");

	/* TODO: The algorithm is flawed and may result in a situation described in
	 * https://github.com/riscv-collab/riscv-openocd/issues/1108
	 */
	memset(wp_is_set, false, r->trigger_count);
	struct watchpoint *watchpoint = target->watchpoints;
	int i = 0;
	while (watchpoint) {
		LOG_TARGET_DEBUG(target, "Watchpoint %" PRIu32 ": set=%s",
				watchpoint->unique_id,
				wp_is_set[i] ? "true" : "false");
		wp_is_set[i] = watchpoint->is_set;
		if (watchpoint->is_set) {
			if (riscv_remove_watchpoint(target, watchpoint) != ERROR_OK)
				return ERROR_FAIL;
		}
		watchpoint = watchpoint->next;
		i++;
	}

	return ERROR_OK;
}

static int enable_watchpoints(struct target *target, bool *wp_is_set)
{
	struct watchpoint *watchpoint = target->watchpoints;
	int i = 0;
	while (watchpoint) {
		LOG_TARGET_DEBUG(target, "Watchpoint %" PRIu32
				": %s to be re-enabled.", watchpoint->unique_id,
				wp_is_set[i] ? "needs " : "does not need");
		if (wp_is_set[i]) {
			if (riscv_add_watchpoint(target, watchpoint) != ERROR_OK)
				return ERROR_FAIL;
		}
		watchpoint = watchpoint->next;
		i++;
	}

	return ERROR_OK;
}

/**
 * Get everything ready to resume.
 */
static int resume_prep(struct target *target, bool current,
		target_addr_t address, bool handle_breakpoints, bool debug_execution)
{
	assert(target->state == TARGET_HALTED);
	RISCV_INFO(r);

	if (!current && riscv_reg_set(target, GDB_REGNO_PC, address) != ERROR_OK)
		return ERROR_FAIL;

	if (handle_breakpoints) {
		/* To be able to run off a trigger, we perform a step operation and then
		 * resume. If handle_breakpoints is true then step temporarily disables
		 * pending breakpoints so we can safely perform the step.
		 *
		 * Two cases where single step is needed before resuming:
		 * 1. ebreak used in software breakpoint;
		 * 2. a trigger that is taken just before the instruction that triggered it is retired.
		 */
		if (target->debug_reason == DBG_REASON_BREAKPOINT
		    || (target->debug_reason == DBG_REASON_WATCHPOINT
			&& r->need_single_step)) {
			if (old_or_new_riscv_step_impl(target, current, address, handle_breakpoints,
					false /* callbacks are not called */) != ERROR_OK)
				return ERROR_FAIL;
		}
	}

	if (r->get_hart_state) {
		if (r->resume_prep(target) != ERROR_OK)
			return ERROR_FAIL;
	}

	LOG_TARGET_DEBUG(target, "Mark as prepped.");
	r->prepped = true;

	return ERROR_OK;
}

/**
 * Resume all the harts that have been prepped, as close to instantaneous as
 * possible.
 */
static int resume_go(struct target *target, bool current,
		target_addr_t address, bool handle_breakpoints, bool debug_execution)
{
	assert(target->state == TARGET_HALTED);
	RISCV_INFO(r);
	int result;
	if (!r->get_hart_state) {
		struct target_type *tt = get_target_type(target);
		if (!tt)
			return ERROR_FAIL;
		result = tt->resume(target, current, address, handle_breakpoints,
				debug_execution);
	} else {
		result = riscv_resume_go_all_harts(target);
	}

	return result;
}

static int resume_finish(struct target *target, int debug_execution)
{
	assert(target->state == TARGET_HALTED);
	if (riscv_reg_cache_any_dirty(target, LOG_LVL_ERROR)) {
		/* If this happens, it means there is a bug in the previous
		 * register-flushing algorithm: not all registers were flushed
		 * back to the target in preparation for the resume.*/
		LOG_TARGET_ERROR(target,
				"BUG: registers should have been flushed by this point.");
	}

	riscv_reg_cache_invalidate_all(target);

	target->state = debug_execution ? TARGET_DEBUG_RUNNING : TARGET_RUNNING;
	target->debug_reason = DBG_REASON_NOTHALTED;
	return target_call_event_callbacks(target,
		debug_execution ? TARGET_EVENT_DEBUG_RESUMED : TARGET_EVENT_RESUMED);
}

/**
 * @par single_hart When true, only resume a single hart even if SMP is
 * configured.  This is used to run algorithms on just one hart.
 */
static int riscv_resume(
		struct target *target,
		bool current,
		target_addr_t address,
		bool handle_breakpoints,
		bool debug_execution,
		bool single_hart)
{
	int result = ERROR_OK;

	struct list_head *targets;

	OOCD_LIST_HEAD(single_target_list);
	struct target_list single_target_entry = {
		.lh = {NULL, NULL},
		.target = target
	};

	if (target->smp && !single_hart) {
		targets = target->smp_targets;
	} else {
		/* Make a list that just contains a single target, so we can
		 * share code below. */
		list_add(&single_target_entry.lh, &single_target_list);
		targets = &single_target_list;
	}

	LOG_TARGET_DEBUG(target, "current=%s, address=0x%"
				TARGET_PRIxADDR ", handle_breakpoints=%s, debug_exec=%s",
				current ? "true" : "false",
				address,
				handle_breakpoints ? "true" : "false",
				debug_execution ? "true" : "false");

	struct target_list *tlist;
	foreach_smp_target_direction(resume_order == RO_NORMAL, tlist, targets) {
		struct target *t = tlist->target;
		LOG_TARGET_DEBUG(t, "target->state=%s", target_state_name(t));
		if (t->state != TARGET_HALTED)
			LOG_TARGET_DEBUG(t, "skipping this target: target not halted");
		else if (resume_prep(t, current, address, handle_breakpoints,
					debug_execution) != ERROR_OK)
			result = ERROR_FAIL;
	}

	foreach_smp_target_direction(resume_order == RO_NORMAL, tlist, targets) {
		struct target *t = tlist->target;
		struct riscv_info *i = riscv_info(t);
		if (i->prepped) {
			if (resume_go(t, current, address, handle_breakpoints,
						debug_execution) != ERROR_OK)
				result = ERROR_FAIL;
		}
	}

	foreach_smp_target_direction(resume_order == RO_NORMAL, tlist, targets) {
		struct target *t = tlist->target;
		if (t->state == TARGET_HALTED) {
			if (resume_finish(t, debug_execution) != ERROR_OK)
				result = ERROR_FAIL;
		}
	}

	return result;
}

<<<<<<< HEAD
static int riscv_target_resume(struct target *target, int current,
		target_addr_t address, int handle_breakpoints, int debug_execution)
=======
static int riscv_target_resume(struct target *target, bool current,
		target_addr_t address, bool handle_breakpoints, bool debug_execution)
>>>>>>> a168c634
{
	if (target->state != TARGET_HALTED) {
		LOG_TARGET_ERROR(target, "Not halted.");
		return ERROR_TARGET_NOT_HALTED;
	}
	return riscv_resume(target, current, address, handle_breakpoints,
			debug_execution, false);
}

static int riscv_effective_privilege_mode(struct target *target, int *v_mode, int *effective_mode)
{
	riscv_reg_t priv;
	if (riscv_reg_get(target, &priv, GDB_REGNO_PRIV) != ERROR_OK) {
		LOG_TARGET_ERROR(target, "Failed to read priv register.");
		return ERROR_FAIL;
	}
	*v_mode = get_field(priv, VIRT_PRIV_V);

	riscv_reg_t mstatus;
	if (riscv_reg_get(target, &mstatus, GDB_REGNO_MSTATUS) != ERROR_OK) {
		LOG_TARGET_ERROR(target, "Failed to read mstatus register.");
		return ERROR_FAIL;
	}

	if (get_field(mstatus, MSTATUS_MPRV))
		*effective_mode = get_field(mstatus, MSTATUS_MPP);
	else
		*effective_mode = get_field(priv, VIRT_PRIV_PRV);

	LOG_TARGET_DEBUG(target, "Effective mode=%d; v=%d", *effective_mode, *v_mode);

	return ERROR_OK;
}

static int riscv_mmu(struct target *target, int *enabled)
{
	*enabled = 0;

	if (!riscv_virt2phys_mode_is_sw(target))
		return ERROR_OK;

	/* Don't use MMU in explicit or effective M (machine) mode */
	riscv_reg_t priv;
	if (riscv_reg_get(target, &priv, GDB_REGNO_PRIV) != ERROR_OK) {
		LOG_TARGET_ERROR(target, "Failed to read priv register.");
		return ERROR_FAIL;
	}

	int effective_mode;
	int v_mode;
	if (riscv_effective_privilege_mode(target, &v_mode, &effective_mode) != ERROR_OK)
		return ERROR_FAIL;

	unsigned int xlen = riscv_xlen(target);

	if (v_mode) {
		/* vsatp and hgatp registers are considered active for the
		 * purposes of the address-translation algorithm unless the
		 * effective privilege mode is U and hstatus.HU=0. */
		if (effective_mode == PRV_U) {
			riscv_reg_t hstatus;
			if (riscv_reg_get(target, &hstatus, GDB_REGNO_HSTATUS) != ERROR_OK) {
				LOG_TARGET_ERROR(target, "Failed to read hstatus register.");
				return ERROR_FAIL;
			}

			if (get_field(hstatus, HSTATUS_HU) == 0)
				/* In hypervisor mode regular satp translation
				 * doesn't happen. */
				return ERROR_OK;

		}

		riscv_reg_t vsatp;
		if (riscv_reg_get(target, &vsatp, GDB_REGNO_VSATP) != ERROR_OK) {
			LOG_TARGET_ERROR(target, "Failed to read vsatp register; priv=0x%" PRIx64,
					priv);
			return ERROR_FAIL;
		}
		/* vsatp is identical to satp, so we can use the satp macros. */
		if (RISCV_SATP_MODE(xlen) != SATP_MODE_OFF) {
			LOG_TARGET_DEBUG(target, "VS-stage translation is enabled.");
			*enabled = 1;
			return ERROR_OK;
		}

		riscv_reg_t hgatp;
		if (riscv_reg_get(target, &hgatp, GDB_REGNO_HGATP) != ERROR_OK) {
			LOG_TARGET_ERROR(target, "Failed to read hgatp register; priv=0x%" PRIx64,
					priv);
			return ERROR_FAIL;
		}
		if (RISCV_HGATP_MODE(xlen) != HGATP_MODE_OFF) {
			LOG_TARGET_DEBUG(target, "G-stage address translation is enabled.");
			*enabled = 1;
		} else {
			LOG_TARGET_DEBUG(target, "No V-mode address translation enabled.");
		}

		return ERROR_OK;
	}

	/* Don't use MMU in explicit or effective M (machine) mode */
	if (effective_mode == PRV_M) {
		LOG_TARGET_DEBUG(target, "SATP/MMU ignored in Machine mode.");
		return ERROR_OK;
	}

	riscv_reg_t satp;
	if (riscv_reg_get(target, &satp, GDB_REGNO_SATP) != ERROR_OK) {
		LOG_TARGET_DEBUG(target, "Couldn't read SATP.");
		/* If we can't read SATP, then there must not be an MMU. */
		return ERROR_OK;
	}

	if (get_field(satp, RISCV_SATP_MODE(xlen)) == SATP_MODE_OFF) {
		LOG_TARGET_DEBUG(target, "MMU is disabled.");
	} else {
		LOG_TARGET_DEBUG(target, "MMU is enabled.");
		*enabled = 1;
	}

	return ERROR_OK;
}

/* Translate address from virtual to physical, using info and ppn.
 * If extra_info is non-NULL, then translate page table accesses for the primary
 * translation using extra_info and extra_ppn. */
static int riscv_address_translate(struct target *target,
		const virt2phys_info_t *info, target_addr_t ppn,
		const virt2phys_info_t *extra_info, target_addr_t extra_ppn,
		target_addr_t virtual, target_addr_t *physical)
{
	RISCV_INFO(r);
	unsigned int xlen = riscv_xlen(target);

	LOG_TARGET_DEBUG(target, "mode=%s; ppn=0x%" TARGET_PRIxADDR "; virtual=0x%" TARGET_PRIxADDR,
		info->name, ppn, virtual);

	/* verify bits xlen-1:va_bits-1 are all equal */
	assert(xlen >= info->va_bits);
	target_addr_t mask = ((target_addr_t)1 << (xlen - (info->va_bits - 1))) - 1;
	target_addr_t masked_msbs = (virtual >> (info->va_bits - 1)) & mask;
	if (masked_msbs != 0 && masked_msbs != mask) {
		LOG_TARGET_ERROR(target, "Virtual address 0x%" TARGET_PRIxADDR " is not sign-extended "
				"for %s mode.", virtual, info->name);
		return ERROR_FAIL;
	}

	uint64_t pte = 0;
	target_addr_t table_address = ppn << RISCV_PGSHIFT;
	int i = info->level - 1;
	while (i >= 0) {
		uint64_t vpn = virtual >> info->vpn_shift[i];
		vpn &= info->vpn_mask[i];
		target_addr_t pte_address = table_address + (vpn << info->pte_shift);

		if (extra_info) {
			/* Perform extra stage translation. */
			if (riscv_address_translate(target, extra_info, extra_ppn,
						    NULL, 0, pte_address, &pte_address) != ERROR_OK)
				return ERROR_FAIL;
		}

		uint8_t buffer[8];
		assert(info->pte_shift <= 3);
		const riscv_mem_access_args_t args = {
			.address = pte_address,
			.read_buffer = buffer,
			.size = 4,
			.increment = 4,
			.count = (1 << info->pte_shift) / 4,
		};
		int retval = r->access_memory(target, args);
		if (retval != ERROR_OK)
			return ERROR_FAIL;

		if (info->pte_shift == 2)
			pte = buf_get_u32(buffer, 0, 32);
		else
			pte = buf_get_u64(buffer, 0, 64);

		LOG_TARGET_DEBUG(target, "i=%d; PTE @0x%" TARGET_PRIxADDR " = 0x%" PRIx64, i,
				pte_address, pte);

		if (!(pte & PTE_V) || (!(pte & PTE_R) && (pte & PTE_W))) {
			LOG_TARGET_ERROR(target, "invalid PTE @0x%" TARGET_PRIxADDR ": 0x%" PRIx64
					"; mode=%s; i=%d", pte_address, pte, info->name, i);
			return ERROR_FAIL;
		}

		if ((pte & PTE_R) || (pte & PTE_W) || (pte & PTE_X)) /* Found leaf PTE. */
			break;

		i--;
		if (i < 0)
			break;
		ppn = pte >> PTE_PPN_SHIFT;
		table_address = ppn << RISCV_PGSHIFT;
	}

	if (i < 0) {
		LOG_TARGET_ERROR(target, "Couldn't find the PTE.");
		return ERROR_FAIL;
	}

	/* Make sure to clear out the high bits that may be set. */
	*physical = virtual & (((target_addr_t)1 << info->va_bits) - 1);

	while (i < info->level) {
		ppn = pte >> info->pte_ppn_shift[i];
		ppn &= info->pte_ppn_mask[i];
		*physical &= ~(((target_addr_t)info->pa_ppn_mask[i]) <<
				info->pa_ppn_shift[i]);
		*physical |= (ppn << info->pa_ppn_shift[i]);
		i++;
	}
	LOG_TARGET_DEBUG(target, "mode=%s; 0x%" TARGET_PRIxADDR " -> 0x%" TARGET_PRIxADDR,
			 info->name, virtual, *physical);
	return ERROR_OK;
}

/* Virtual to physical translation for hypervisor mode. */
static int riscv_virt2phys_v(struct target *target, target_addr_t virtual, target_addr_t *physical)
{
	riscv_reg_t vsatp;
	if (riscv_reg_get(target, &vsatp, GDB_REGNO_VSATP) != ERROR_OK) {
		LOG_TARGET_ERROR(target, "Failed to read vsatp register.");
		return ERROR_FAIL;
	}
	/* vsatp is identical to satp, so we can use the satp macros. */
	unsigned int xlen = riscv_xlen(target);
	int vsatp_mode = get_field(vsatp, RISCV_SATP_MODE(xlen));
	LOG_TARGET_DEBUG(target, "VS-stage translation mode: %d", vsatp_mode);
	riscv_reg_t hgatp;
	if (riscv_reg_get(target, &hgatp, GDB_REGNO_HGATP) != ERROR_OK) {
		LOG_TARGET_ERROR(target, "Failed to read hgatp register.");
		return ERROR_FAIL;
	}
	int hgatp_mode = get_field(hgatp, RISCV_HGATP_MODE(xlen));
	LOG_TARGET_DEBUG(target, "G-stage translation mode: %d", hgatp_mode);

	const virt2phys_info_t *vsatp_info;
	/* VS-stage address translation. */
	switch (vsatp_mode) {
		case SATP_MODE_SV32:
			vsatp_info = &sv32;
			break;
		case SATP_MODE_SV39:
			vsatp_info = &sv39;
			break;
		case SATP_MODE_SV48:
			vsatp_info = &sv48;
			break;
		case SATP_MODE_SV57:
			vsatp_info = &sv57;
			break;
		case SATP_MODE_OFF:
			vsatp_info = NULL;
			LOG_TARGET_DEBUG(target, "vsatp mode is %d. No VS-stage translation. (vsatp: 0x%" PRIx64 ")",
				vsatp_mode, vsatp);
			break;
		default:
			LOG_TARGET_ERROR(target,
				"vsatp mode %d is not supported. (vsatp: 0x%" PRIx64 ")",
				vsatp_mode, vsatp);
			return ERROR_FAIL;
	}

	const virt2phys_info_t *hgatp_info;
	/* G-stage address translation. */
	switch (hgatp_mode) {
		case HGATP_MODE_SV32X4:
			hgatp_info = &sv32x4;
			break;
		case HGATP_MODE_SV39X4:
			hgatp_info = &sv39x4;
			break;
		case HGATP_MODE_SV48X4:
			hgatp_info = &sv48x4;
			break;
		case HGATP_MODE_SV57X4:
			hgatp_info = &sv57x4;
			break;
		case HGATP_MODE_OFF:
			hgatp_info = NULL;
			LOG_TARGET_DEBUG(target, "hgatp mode is %d. No G-stage translation. (hgatp: 0x%" PRIx64 ")",
				hgatp_mode, hgatp);
			break;
		default:
			LOG_TARGET_ERROR(target,
				"hgatp mode %d is not supported. (hgatp: 0x%" PRIx64 ")",
				hgatp_mode, hgatp);
			return ERROR_FAIL;
	}

	/* For any virtual memory access, the original virtual address is
		* converted in the first stage by VS-level address translation,
		* as controlled by the vsatp register, into a guest physical
		* address. */
	target_addr_t guest_physical;
	if (vsatp_info) {
		/* When V=1, memory accesses that would normally bypass
			* address translation are subject to G- stage address
			* translation alone.  This includes memory accesses made
			* in support of VS-stage address translation, such as
			* reads and writes of VS-level page tables. */

		if (riscv_address_translate(target,
				vsatp_info, get_field(vsatp, RISCV_SATP_PPN(xlen)),
				hgatp_info, get_field(hgatp, RISCV_SATP_PPN(xlen)),
				virtual, &guest_physical) != ERROR_OK)
			return ERROR_FAIL;
	} else {
		guest_physical = virtual;
	}

	/* The guest physical address is then converted in the second
		* stage by guest physical address translation, as controlled by
		* the hgatp register, into a supervisor physical address. */
	if (hgatp_info) {
		if (riscv_address_translate(target,
				hgatp_info, get_field(hgatp, RISCV_HGATP_PPN(xlen)),
				NULL, 0,
				guest_physical, physical) != ERROR_OK)
			return ERROR_FAIL;
	} else {
		*physical = guest_physical;
	}

	return ERROR_OK;
}

static int riscv_virt2phys(struct target *target, target_addr_t virtual, target_addr_t *physical)
{
	int enabled;
	if (riscv_mmu(target, &enabled) != ERROR_OK)
		return ERROR_FAIL;
	if (!enabled) {
		*physical = virtual;
		LOG_TARGET_DEBUG(target, "MMU is disabled. 0x%" TARGET_PRIxADDR " -> 0x%" TARGET_PRIxADDR, virtual, *physical);
		return ERROR_OK;
	}

	riscv_reg_t priv;
	if (riscv_reg_get(target, &priv, GDB_REGNO_PRIV) != ERROR_OK) {
		LOG_TARGET_ERROR(target, "Failed to read priv register.");
		return ERROR_FAIL;
	}

	if (priv & VIRT_PRIV_V)
		return riscv_virt2phys_v(target, virtual, physical);

	riscv_reg_t satp_value;
	if (riscv_reg_get(target, &satp_value, GDB_REGNO_SATP) != ERROR_OK) {
		LOG_TARGET_ERROR(target, "Failed to read SATP register.");
		return ERROR_FAIL;
	}

	unsigned int xlen = riscv_xlen(target);
	int satp_mode = get_field(satp_value, RISCV_SATP_MODE(xlen));
	const virt2phys_info_t *satp_info;
	switch (satp_mode) {
		case SATP_MODE_SV32:
			satp_info = &sv32;
			break;
		case SATP_MODE_SV39:
			satp_info = &sv39;
			break;
		case SATP_MODE_SV48:
			satp_info = &sv48;
			break;
		case SATP_MODE_SV57:
			satp_info = &sv57;
			break;
		case SATP_MODE_OFF:
			LOG_TARGET_ERROR(target, "No translation or protection."
				      " (satp: 0x%" PRIx64 ")", satp_value);
			return ERROR_FAIL;
		default:
			LOG_TARGET_ERROR(target, "The translation mode is not supported."
				      " (satp: 0x%" PRIx64 ")", satp_value);
			return ERROR_FAIL;
	}

	return riscv_address_translate(target,
			satp_info, get_field(satp_value, RISCV_SATP_PPN(xlen)),
			NULL, 0,
			virtual, physical);
}

static int check_virt_memory_access(struct target *target, target_addr_t address,
			uint32_t size, uint32_t count, bool is_write)
{
	const bool is_misaligned = address % size != 0;
	// TODO: This assumes that size of each page is 4 KiB, which is not necessarily the case.
	const bool crosses_page_boundary = RISCV_PGBASE(address + size * count - 1) != RISCV_PGBASE(address);
	if (is_misaligned && crosses_page_boundary) {
		LOG_TARGET_ERROR(target, "Mis-aligned memory %s (address=0x%" TARGET_PRIxADDR ", size=%d, count=%d)"
			" would access an element across page boundary. This is not supported.",
			is_write ? "write" : "read", address, size, count);
		return ERROR_FAIL;
	}
	return ERROR_OK;
}

static int riscv_read_phys_memory(struct target *target, target_addr_t phys_address,
			uint32_t size, uint32_t count, uint8_t *buffer)
{
	const riscv_mem_access_args_t args = {
		.address = phys_address,
		.read_buffer = buffer,
		.size = size,
		.count = count,
		.increment = size,
	};
	RISCV_INFO(r);
	return r->access_memory(target, args);
}

static int riscv_write_phys_memory(struct target *target, target_addr_t phys_address,
			uint32_t size, uint32_t count, const uint8_t *buffer)
{
	const riscv_mem_access_args_t args = {
		.address = phys_address,
		.write_buffer = buffer,
		.size = size,
		.count = count,
		.increment = size,
	};

	RISCV_INFO(r);
	return r->access_memory(target, args);
}

static int riscv_rw_memory(struct target *target, const riscv_mem_access_args_t args)
{
	assert(riscv_mem_access_is_valid(args));

	const bool is_write = riscv_mem_access_is_write(args);
	if (args.count == 0) {
		LOG_TARGET_WARNING(target, "0-length %s 0x%" TARGET_PRIxADDR,
				is_write ? "write to" : "read from", args.address);
		return ERROR_OK;
	}

	int mmu_enabled;
	int result = riscv_mmu(target, &mmu_enabled);
	if (result != ERROR_OK)
		return result;

	RISCV_INFO(r);
	if (!mmu_enabled)
		return r->access_memory(target, args);

	result = check_virt_memory_access(target, args.address,
			args.size, args.count, is_write);
	if (result != ERROR_OK)
		return result;

	uint32_t current_count = 0;
	target_addr_t current_address = args.address;
	while (current_count < args.count) {
		target_addr_t physical_addr;
		result = target->type->virt2phys(target, current_address, &physical_addr);
		if (result != ERROR_OK) {
			LOG_TARGET_ERROR(target, "Address translation failed.");
			return result;
		}

		/* TODO: For simplicity, this algorithm assumes the worst case - the smallest possible page size,
		 * which is  4 KiB. The algorithm can be improved to detect the real page size, and allow to use larger
		 * memory transfers and avoid extra unnecessary virt2phys address translations. */
		uint32_t chunk_count = MIN(args.count - current_count,
				(RISCV_PGSIZE - RISCV_PGOFFSET(current_address))
				/ args.size);

		riscv_mem_access_args_t current_access = args;
		current_access.address = physical_addr;
		current_access.count = chunk_count;
		if (is_write)
			current_access.write_buffer += current_count * args.size;
		else
			current_access.read_buffer += current_count * args.size;

		result = r->access_memory(target, current_access);
		if (result != ERROR_OK)
			return result;

		current_count += chunk_count;
		current_address += chunk_count * args.size;
	}
	return ERROR_OK;
}

static int riscv_read_memory(struct target *target, target_addr_t address,
		uint32_t size, uint32_t count, uint8_t *buffer)
{
	const riscv_mem_access_args_t args = {
		.address = address,
		.read_buffer = buffer,
		.size = size,
		.count = count,
		.increment = size,
	};

	return riscv_rw_memory(target, args);
}

static int riscv_write_memory(struct target *target, target_addr_t address,
		uint32_t size, uint32_t count, const uint8_t *buffer)
{
	const riscv_mem_access_args_t args = {
		.address = address,
		.write_buffer = buffer,
		.size = size,
		.count = count,
		.increment = size,
	};

	return riscv_rw_memory(target, args);
}

static const char *riscv_get_gdb_arch(const struct target *target)
{
	switch (riscv_xlen(target)) {
		case 32:
			return "riscv:rv32";
		case 64:
			return "riscv:rv64";
	}
	LOG_TARGET_ERROR(target, "Unsupported xlen: %d", riscv_xlen(target));
	return NULL;
}

static int riscv_get_gdb_reg_list_internal(struct target *target,
		struct reg **reg_list[], int *reg_list_size,
		enum target_register_class reg_class, bool is_read)
{
	LOG_TARGET_DEBUG(target, "reg_class=%d, read=%d", reg_class, is_read);

	if (!target->reg_cache) {
		LOG_TARGET_ERROR(target, "Target not initialized. Return ERROR_FAIL.");
		return ERROR_FAIL;
	}

	switch (reg_class) {
		case REG_CLASS_GENERAL:
			*reg_list_size = 33;
			break;
		case REG_CLASS_ALL:
			*reg_list_size = target->reg_cache->num_regs;
			break;
		default:
			LOG_TARGET_ERROR(target, "Unsupported reg_class: %d", reg_class);
			return ERROR_FAIL;
	}

	*reg_list = calloc(*reg_list_size, sizeof(struct reg *));
	if (!*reg_list)
		return ERROR_FAIL;

	for (int i = 0; i < *reg_list_size; i++) {
		assert(!target->reg_cache->reg_list[i].valid ||
				target->reg_cache->reg_list[i].size > 0);
		(*reg_list)[i] = &target->reg_cache->reg_list[i];
		if (is_read &&
				target->reg_cache->reg_list[i].exist &&
				!target->reg_cache->reg_list[i].valid) {
			if (target->reg_cache->reg_list[i].type->get(
						&target->reg_cache->reg_list[i]) != ERROR_OK)
				return ERROR_FAIL;
		}
	}

	return ERROR_OK;
}

static int riscv_get_gdb_reg_list_noread(struct target *target,
		struct reg **reg_list[], int *reg_list_size,
		enum target_register_class reg_class)
{
	return riscv_get_gdb_reg_list_internal(target, reg_list, reg_list_size,
			reg_class, false);
}

static int riscv_get_gdb_reg_list(struct target *target,
		struct reg **reg_list[], int *reg_list_size,
		enum target_register_class reg_class)
{
	return riscv_get_gdb_reg_list_internal(target, reg_list, reg_list_size,
			reg_class, true);
}

static int riscv_arch_state(struct target *target)
{
	assert(target->state == TARGET_HALTED);
	const bool semihosting_active = target->semihosting &&
		target->semihosting->is_active;
	LOG_USER("%s halted due to %s.%s",
			target_name(target),
			debug_reason_name(target),
			semihosting_active ? " Semihosting is active." : "");
	struct target_type *tt = get_target_type(target);
	if (!tt)
		return ERROR_FAIL;
	assert(tt->arch_state);
	return tt->arch_state(target);
}

/* Algorithm must end with a software breakpoint instruction. */
static int riscv_run_algorithm(struct target *target, int num_mem_params,
		struct mem_param *mem_params, int num_reg_params,
		struct reg_param *reg_params, target_addr_t entry_point,
		target_addr_t exit_point, unsigned int timeout_ms, void *arch_info)
{
	RISCV_INFO(info);

	if (target->state != TARGET_HALTED) {
		LOG_TARGET_ERROR(target, "not halted (run target algo)");
		return ERROR_TARGET_NOT_HALTED;
	}

	/* Write memory parameters to the target memory */
	for (int i = 0; i < num_mem_params; i++) {
		if (mem_params[i].direction == PARAM_OUT ||
				mem_params[i].direction == PARAM_IN_OUT) {
			int retval = target_write_buffer(target, mem_params[i].address, mem_params[i].size, mem_params[i].value);
			if (retval != ERROR_OK) {
				LOG_TARGET_ERROR(target, "Couldn't write input mem param into the memory, addr=0x%" TARGET_PRIxADDR
					" size=0x%" PRIx32, mem_params[i].address, mem_params[i].size);
				return retval;
			}
		}
	}

	/* Save registers */
	struct reg *reg_pc = register_get_by_name(target->reg_cache, "pc", true);
	if (!reg_pc || reg_pc->type->get(reg_pc) != ERROR_OK)
		return ERROR_FAIL;
	uint64_t saved_pc = buf_get_u64(reg_pc->value, 0, reg_pc->size);
	LOG_TARGET_DEBUG(target, "saved_pc=0x%" PRIx64, saved_pc);

	uint64_t saved_regs[32];
	for (int i = 0; i < num_reg_params; i++) {
		LOG_TARGET_DEBUG(target, "save %s", reg_params[i].reg_name);
		struct reg *r = register_get_by_name(target->reg_cache, reg_params[i].reg_name, false);
		if (!r) {
			LOG_TARGET_ERROR(target, "Couldn't find register named '%s'", reg_params[i].reg_name);
			return ERROR_FAIL;
		}

		if (r->size != reg_params[i].size) {
			LOG_TARGET_ERROR(target, "Register %s is %d bits instead of %d bits.",
					reg_params[i].reg_name, r->size, reg_params[i].size);
			return ERROR_FAIL;
		}

		if (r->number > GDB_REGNO_XPR31) {
			LOG_TARGET_ERROR(target, "Only GPRs can be use as argument registers.");
			return ERROR_FAIL;
		}

		if (r->type->get(r) != ERROR_OK)
			return ERROR_FAIL;
		saved_regs[r->number] = buf_get_u64(r->value, 0, r->size);

		if (reg_params[i].direction == PARAM_OUT || reg_params[i].direction == PARAM_IN_OUT) {
			if (r->type->set(r, reg_params[i].value) != ERROR_OK)
				return ERROR_FAIL;
		}
	}

	/* Disable Interrupts before attempting to run the algorithm. */
	uint64_t current_mstatus;
	uint64_t irq_disabled_mask = MSTATUS_MIE | MSTATUS_HIE | MSTATUS_SIE | MSTATUS_UIE;
	if (riscv_interrupts_disable(target, irq_disabled_mask, &current_mstatus) != ERROR_OK)
		return ERROR_FAIL;

	/* Run algorithm */
<<<<<<< HEAD
	LOG_TARGET_DEBUG(target, "Resume at 0x%" TARGET_PRIxADDR, entry_point);
	if (riscv_resume(target, 0, entry_point, 0, 1, true) != ERROR_OK)
=======
	LOG_DEBUG("resume at 0x%" TARGET_PRIxADDR, entry_point);
	if (riscv_resume(target, false, entry_point, false, false, true) != ERROR_OK)
>>>>>>> a168c634
		return ERROR_FAIL;

	int64_t start = timeval_ms();
	while (target->state != TARGET_HALTED) {
		LOG_TARGET_DEBUG(target, "poll()");
		int64_t now = timeval_ms();
		if (now - start > timeout_ms) {
			LOG_TARGET_ERROR(target, "Algorithm timed out after %" PRId64 " ms.", now - start);
			riscv_halt(target);
			old_or_new_riscv_poll(target);
			enum gdb_regno regnums[] = {
				GDB_REGNO_RA, GDB_REGNO_SP, GDB_REGNO_GP, GDB_REGNO_TP,
				GDB_REGNO_T0, GDB_REGNO_T1, GDB_REGNO_T2, GDB_REGNO_FP,
				GDB_REGNO_S1, GDB_REGNO_A0, GDB_REGNO_A1, GDB_REGNO_A2,
				GDB_REGNO_A3, GDB_REGNO_A4, GDB_REGNO_A5, GDB_REGNO_A6,
				GDB_REGNO_A7, GDB_REGNO_S2, GDB_REGNO_S3, GDB_REGNO_S4,
				GDB_REGNO_S5, GDB_REGNO_S6, GDB_REGNO_S7, GDB_REGNO_S8,
				GDB_REGNO_S9, GDB_REGNO_S10, GDB_REGNO_S11, GDB_REGNO_T3,
				GDB_REGNO_T4, GDB_REGNO_T5, GDB_REGNO_T6,
				GDB_REGNO_PC,
				GDB_REGNO_MSTATUS, GDB_REGNO_MEPC, GDB_REGNO_MCAUSE,
			};
			for (unsigned int i = 0; i < ARRAY_SIZE(regnums); i++) {
				enum gdb_regno regno = regnums[i];
				riscv_reg_t reg_value;
				if (riscv_reg_get(target, &reg_value, regno) != ERROR_OK)
					break;

				LOG_TARGET_ERROR(target, "%s = 0x%" PRIx64, riscv_reg_gdb_regno_name(target, regno), reg_value);
			}
			return ERROR_TARGET_TIMEOUT;
		}

		int result = old_or_new_riscv_poll(target);
		if (result != ERROR_OK)
			return result;
	}

	/* TODO: The current hart id might have been changed in poll(). */
	/* if (riscv_select_current_hart(target) != ERROR_OK)
		return ERROR_FAIL; */

	if (reg_pc->type->get(reg_pc) != ERROR_OK)
		return ERROR_FAIL;
	uint64_t final_pc = buf_get_u64(reg_pc->value, 0, reg_pc->size);
	if (exit_point && final_pc != exit_point) {
		LOG_TARGET_ERROR(target, "PC ended up at 0x%" PRIx64 " instead of 0x%"
				TARGET_PRIxADDR, final_pc, exit_point);
		return ERROR_FAIL;
	}

	/* Restore Interrupts */
	if (riscv_interrupts_restore(target, current_mstatus) != ERROR_OK)
		return ERROR_FAIL;

	/* Restore registers */
	uint8_t buf[8] = { 0 };
	buf_set_u64(buf, 0, info->xlen, saved_pc);
	if (reg_pc->type->set(reg_pc, buf) != ERROR_OK)
		return ERROR_FAIL;

	for (int i = 0; i < num_reg_params; i++) {
		if (reg_params[i].direction == PARAM_IN ||
				reg_params[i].direction == PARAM_IN_OUT) {
			struct reg *r = register_get_by_name(target->reg_cache, reg_params[i].reg_name, false);
			if (r->type->get(r) != ERROR_OK) {
				LOG_TARGET_ERROR(target, "get(%s) failed", r->name);
				return ERROR_FAIL;
			}
			buf_cpy(r->value, reg_params[i].value, reg_params[i].size);
		}
		LOG_TARGET_DEBUG(target, "restore %s", reg_params[i].reg_name);
		struct reg *r = register_get_by_name(target->reg_cache, reg_params[i].reg_name, false);
		buf_set_u64(buf, 0, info->xlen, saved_regs[r->number]);
		if (r->type->set(r, buf) != ERROR_OK) {
			LOG_TARGET_ERROR(target, "set(%s) failed", r->name);
			return ERROR_FAIL;
		}
	}

	/* Read memory parameters from the target memory */
	for (int i = 0; i < num_mem_params; i++) {
		if (mem_params[i].direction == PARAM_IN ||
				mem_params[i].direction == PARAM_IN_OUT) {
			int retval = target_read_buffer(target, mem_params[i].address, mem_params[i].size,
					mem_params[i].value);
			if (retval != ERROR_OK) {
				LOG_TARGET_ERROR(target, "Couldn't read output mem param from the memory, "
					"addr=0x%" TARGET_PRIxADDR " size=0x%" PRIx32,
					mem_params[i].address, mem_params[i].size);
				return retval;
			}
		}
	}

	return ERROR_OK;
}

static int riscv_checksum_memory(struct target *target,
		target_addr_t address, uint32_t count,
		uint32_t *checksum)
{
	struct working_area *crc_algorithm;
	struct reg_param reg_params[2];
	int retval;

	LOG_TARGET_DEBUG(target, "address=0x%" TARGET_PRIxADDR "; count=0x%" PRIx32, address, count);

	static const uint8_t riscv32_crc_code[] = {
#include "../../../contrib/loaders/checksum/riscv32_crc.inc"
	};
	static const uint8_t riscv64_crc_code[] = {
#include "../../../contrib/loaders/checksum/riscv64_crc.inc"
	};

	static const uint8_t *crc_code;

	unsigned int xlen = riscv_xlen(target);
	unsigned int crc_code_size;
	if (xlen == 32) {
		crc_code = riscv32_crc_code;
		crc_code_size = sizeof(riscv32_crc_code);
	} else {
		crc_code = riscv64_crc_code;
		crc_code_size = sizeof(riscv64_crc_code);
	}

	if (count < crc_code_size * 4) {
		/* Don't use the algorithm for relatively small buffers. It's faster
		 * just to read the memory.  target_checksum_memory() will take care of
		 * that if we fail. */
		return ERROR_FAIL;
	}

	retval = target_alloc_working_area(target, crc_code_size, &crc_algorithm);
	if (retval != ERROR_OK)
		return retval;

	if (crc_algorithm->address + crc_algorithm->size > address &&
			crc_algorithm->address < address + count) {
		/* Region to checksum overlaps with the work area we've been assigned.
		 * Bail. (Would be better to manually checksum what we read there, and
		 * use the algorithm for the rest.) */
		target_free_working_area(target, crc_algorithm);
		return ERROR_FAIL;
	}

	retval = target_write_buffer(target, crc_algorithm->address, crc_code_size,
			crc_code);
	if (retval != ERROR_OK) {
		LOG_TARGET_ERROR(target, "Failed to write code to " TARGET_ADDR_FMT ": %d",
				crc_algorithm->address, retval);
		target_free_working_area(target, crc_algorithm);
		return retval;
	}

	init_reg_param(&reg_params[0], "a0", xlen, PARAM_IN_OUT);
	init_reg_param(&reg_params[1], "a1", xlen, PARAM_OUT);
	buf_set_u64(reg_params[0].value, 0, xlen, address);
	buf_set_u64(reg_params[1].value, 0, xlen, count);

	/* 20 second timeout/megabyte */
	unsigned int timeout = 20000 * (1 + (count / (1024 * 1024)));

	retval = target_run_algorithm(target, 0, NULL, 2, reg_params,
			crc_algorithm->address,
			0,	/* Leave exit point unspecified because we don't know. */
			timeout, NULL);

	if (retval == ERROR_OK)
		*checksum = buf_get_u32(reg_params[0].value, 0, 32);
	else
		LOG_TARGET_ERROR(target, "Error executing RISC-V CRC algorithm.");

	destroy_reg_param(&reg_params[0]);
	destroy_reg_param(&reg_params[1]);

	target_free_working_area(target, crc_algorithm);

	LOG_TARGET_DEBUG(target, "checksum=0x%" PRIx32 ", result=%d", *checksum, retval);

	return retval;
}

/*** OpenOCD Helper Functions ***/

enum riscv_next_action {
	RPH_NONE,
	RPH_RESUME,
	RPH_REMAIN_HALTED
};
static int riscv_poll_hart(struct target *target, enum riscv_next_action *next_action)
{
	RISCV_INFO(r);

	LOG_TARGET_DEBUG(target, "polling, target->state=%d", target->state);

	*next_action = RPH_NONE;

	enum riscv_hart_state previous_riscv_state = 0;
	enum target_state previous_target_state = target->state;
	switch (target->state) {
		case TARGET_UNKNOWN:
			/* Special case, handled further down. */
			previous_riscv_state = RISCV_STATE_UNAVAILABLE;	/* Need to assign something. */
			break;
		case TARGET_RUNNING:
			previous_riscv_state = RISCV_STATE_RUNNING;
			break;
		case TARGET_HALTED:
			previous_riscv_state = RISCV_STATE_HALTED;
			break;
		case TARGET_RESET:
			previous_riscv_state = RISCV_STATE_HALTED;
			break;
		case TARGET_DEBUG_RUNNING:
			previous_riscv_state = RISCV_STATE_RUNNING;
			break;
		case TARGET_UNAVAILABLE:
			previous_riscv_state = RISCV_STATE_UNAVAILABLE;
			break;
	}

	/* If OpenOCD thinks we're running but this hart is halted then it's time
	 * to raise an event. */
	enum riscv_hart_state state;
	if (riscv_get_hart_state(target, &state) != ERROR_OK)
		return ERROR_FAIL;

	if (state == RISCV_STATE_NON_EXISTENT) {
		LOG_TARGET_ERROR(target, "Hart is non-existent!");
		return ERROR_FAIL;
	}

	if (state == RISCV_STATE_HALTED && timeval_ms() - r->last_activity > 100) {
		/* If we've been idle for a while, flush the register cache. Just in case
		 * OpenOCD is going to be disconnected without shutting down cleanly. */
		if (riscv_reg_flush_all(target) != ERROR_OK)
			return ERROR_FAIL;
	}

	if (target->state == TARGET_UNKNOWN || state != previous_riscv_state) {
		switch (state) {
			case RISCV_STATE_HALTED:
				if (previous_riscv_state == RISCV_STATE_UNAVAILABLE)
					LOG_TARGET_INFO(target, "became available (halted)");

				LOG_TARGET_DEBUG(target, "  triggered a halt; previous_target_state=%d",
					previous_target_state);
				target->state = TARGET_HALTED;
				enum riscv_halt_reason halt_reason = riscv_halt_reason(target);
				if (set_debug_reason(target, halt_reason) != ERROR_OK)
					return ERROR_FAIL;

				if (halt_reason == RISCV_HALT_EBREAK) {
					int retval;
					/* Detect if this EBREAK is a semihosting request. If so, handle it. */
					switch (riscv_semihosting(target, &retval)) {
						case SEMIHOSTING_NONE:
							break;
						case SEMIHOSTING_WAITING:
							/* This hart should remain halted. */
							*next_action = RPH_REMAIN_HALTED;
							break;
						case SEMIHOSTING_HANDLED:
							/* This hart should be resumed, along with any other
							* harts that halted due to haltgroups. */
							*next_action = RPH_RESUME;
							return ERROR_OK;
						case SEMIHOSTING_ERROR:
							return retval;
					}
				}

				if (r->handle_became_halted &&
						r->handle_became_halted(target, previous_riscv_state) != ERROR_OK)
					return ERROR_FAIL;

				/* We shouldn't do the callbacks yet. What if
				 * there are multiple harts that halted at the
				 * same time? We need to set debug reason on each
				 * of them before calling a callback, which is
				 * going to figure out the "current thread". */

				r->halted_needs_event_callback = true;
				if (previous_target_state == TARGET_DEBUG_RUNNING)
					r->halted_callback_event = TARGET_EVENT_DEBUG_HALTED;
				else
					r->halted_callback_event = TARGET_EVENT_HALTED;
				break;

			case RISCV_STATE_RUNNING:
				if (previous_riscv_state == RISCV_STATE_UNAVAILABLE)
					LOG_TARGET_INFO(target, "became available (running)");

				LOG_TARGET_DEBUG(target, "  triggered running");
				target->state = TARGET_RUNNING;
				target->debug_reason = DBG_REASON_NOTHALTED;
				if (r->handle_became_running &&
						r->handle_became_running(target, previous_riscv_state) != ERROR_OK)
					return ERROR_FAIL;
				break;

			case RISCV_STATE_UNAVAILABLE:
				LOG_TARGET_DEBUG(target, "  became unavailable");
				LOG_TARGET_INFO(target, "became unavailable.");
				target->state = TARGET_UNAVAILABLE;
				if (r->handle_became_unavailable &&
						r->handle_became_unavailable(target, previous_riscv_state) != ERROR_OK)
					return ERROR_FAIL;
				break;

			case RISCV_STATE_NON_EXISTENT:
				LOG_TARGET_ERROR(target, "Hart is non-existent!");
				target->state = TARGET_UNAVAILABLE;
				break;
		}
	}

	return ERROR_OK;
}

static int sample_memory(struct target *target)
{
	RISCV_INFO(r);

	if (!r->sample_buf.buf || !r->sample_config.enabled)
		return ERROR_OK;

	LOG_TARGET_DEBUG(target, "buf used/size: %d/%d", r->sample_buf.used, r->sample_buf.size);

	uint64_t start = timeval_ms();
	riscv_sample_buf_maybe_add_timestamp(target, true);
	int result = ERROR_OK;
	if (r->sample_memory) {
		result = r->sample_memory(target, &r->sample_buf, &r->sample_config,
									  start + TARGET_DEFAULT_POLLING_INTERVAL);
		if (result != ERROR_NOT_IMPLEMENTED)
			goto exit;
	}

	/* Default slow path. */
	while (timeval_ms() - start < TARGET_DEFAULT_POLLING_INTERVAL) {
		for (unsigned int i = 0; i < ARRAY_SIZE(r->sample_config.bucket); i++) {
			if (r->sample_config.bucket[i].enabled &&
					r->sample_buf.used + 1 + r->sample_config.bucket[i].size_bytes < r->sample_buf.size) {
				assert(i < RISCV_SAMPLE_BUF_TIMESTAMP_BEFORE);
				r->sample_buf.buf[r->sample_buf.used] = i;
				result = riscv_read_phys_memory(
					target, r->sample_config.bucket[i].address,
					r->sample_config.bucket[i].size_bytes, 1,
					r->sample_buf.buf + r->sample_buf.used + 1);
				if (result == ERROR_OK)
					r->sample_buf.used += 1 + r->sample_config.bucket[i].size_bytes;
				else
					goto exit;
			}
		}
	}

exit:
	riscv_sample_buf_maybe_add_timestamp(target, false);
	if (result != ERROR_OK) {
		LOG_TARGET_INFO(target, "Turning off memory sampling because it failed.");
		r->sample_config.enabled = false;
	}
	return result;
}

/*** OpenOCD Interface ***/
int riscv_openocd_poll(struct target *target)
{
	LOG_TARGET_DEBUG(target, "Polling all harts.");

	struct list_head *targets;

	OOCD_LIST_HEAD(single_target_list);
	struct target_list single_target_entry = {
		.lh = {NULL, NULL},
		.target = target
	};

	if (target->smp) {
		targets = target->smp_targets;
	} else {
		/* Make a list that just contains a single target, so we can
		 * share code below. */
		list_add(&single_target_entry.lh, &single_target_list);
		targets = &single_target_list;
	}

	unsigned int should_remain_halted = 0;
	unsigned int should_resume = 0;
	unsigned int halted = 0;
	unsigned int running = 0;
	struct target_list *entry;
	foreach_smp_target(entry, targets) {
		struct target *t = entry->target;
		struct riscv_info *info = riscv_info(t);

		/* Clear here just in case there were errors and we never got to
		 * check this flag further down. */
		info->halted_needs_event_callback = false;

		if (!target_was_examined(t))
			continue;

		enum riscv_next_action next_action;
		if (riscv_poll_hart(t, &next_action) != ERROR_OK)
			return ERROR_FAIL;

		switch (next_action) {
			case RPH_NONE:
				if (t->state == TARGET_HALTED)
					halted++;
				if (t->state == TARGET_RUNNING ||
					t->state == TARGET_DEBUG_RUNNING)
					running++;
				break;
			case RPH_REMAIN_HALTED:
				should_remain_halted++;
				break;
			case RPH_RESUME:
				should_resume++;
				break;
		}
	}

	LOG_TARGET_DEBUG(target, "should_remain_halted=%d, should_resume=%d",
				should_remain_halted, should_resume);
	if (should_remain_halted && should_resume) {
		LOG_TARGET_WARNING(target, "%d harts should remain halted, and %d should resume.",
					should_remain_halted, should_resume);
	}
	if (should_remain_halted) {
		LOG_TARGET_DEBUG(target, "halt all; should_remain_halted=%d",
			should_remain_halted);
		riscv_halt(target);
	} else if (should_resume) {
		LOG_TARGET_DEBUG(target, "resume all");
		riscv_resume(target, true, 0, 0, 0, false);
	} else if (halted && running) {
		LOG_TARGET_DEBUG(target, "halt all; halted=%d",
			halted);
		riscv_halt(target);
	} else {
		/* For targets that were discovered to be halted, call the
		 * appropriate callback. */
		foreach_smp_target(entry, targets)
		{
			struct target *t = entry->target;
			struct riscv_info *info = riscv_info(t);
			if (info->halted_needs_event_callback) {
				target_call_event_callbacks(t, info->halted_callback_event);
				info->halted_needs_event_callback = false;
			}
		}
	}

<<<<<<< HEAD
	/* Call tick() for every hart. What happens in tick() is opaque to this
	 * layer. The reason it's outside the previous loop is that at this point
	 * the state of every hart has settled, so any side effects happening in
	 * tick() won't affect the delicate poll() code. */
	foreach_smp_target(entry, targets) {
		struct target *t = entry->target;
		struct riscv_info *info = riscv_info(t);
		if (info->tick && info->tick(t) != ERROR_OK)
			return ERROR_FAIL;
	}
=======
		LOG_DEBUG("should_remain_halted=%d, should_resume=%d",
				  should_remain_halted, should_resume);
		if (should_remain_halted && should_resume) {
			LOG_WARNING("%d harts should remain halted, and %d should resume.",
						should_remain_halted, should_resume);
		}
		if (should_remain_halted) {
			LOG_DEBUG("halt all");
			riscv_halt(target);
		} else if (should_resume) {
			LOG_DEBUG("resume all");
			riscv_resume(target, true, 0, false, false, false);
		}
>>>>>>> a168c634

	/* Sample memory if any target is running. */
	foreach_smp_target(entry, targets) {
		struct target *t = entry->target;
		if (t->state == TARGET_RUNNING) {
			sample_memory(target);
			break;
		}
	}

	return ERROR_OK;
}

static int riscv_openocd_step_impl(struct target *target, int current,
	target_addr_t address, int handle_breakpoints, int handle_callbacks)
{
	LOG_TARGET_DEBUG(target, "stepping hart");

	if (!current) {
		if (riscv_reg_set(target, GDB_REGNO_PC, address) != ERROR_OK)
			return ERROR_FAIL;
	}

	struct breakpoint *breakpoint = NULL;
	/* the front-end may request us not to handle breakpoints */
	if (handle_breakpoints) {
		if (current) {
			if (riscv_reg_get(target, &address, GDB_REGNO_PC) != ERROR_OK)
				return ERROR_FAIL;
		}
		breakpoint = breakpoint_find(target, address);
		if (breakpoint && (riscv_remove_breakpoint(target, breakpoint) != ERROR_OK))
			return ERROR_FAIL;
	}

	if (riscv_enumerate_triggers(target) != ERROR_OK)
		return ERROR_FAIL;

	RISCV_INFO(r);
	bool *wps_to_enable = calloc(r->trigger_count, sizeof(*wps_to_enable));
	if (disable_watchpoints(target, wps_to_enable) != ERROR_OK) {
		LOG_TARGET_ERROR(target, "Failed to temporarily disable "
				"watchpoints before single-step.");
		return ERROR_FAIL;
	}

<<<<<<< HEAD
	bool success = true;
	uint64_t current_mstatus;
	RISCV_INFO(info);

	if (info->isrmask_mode == RISCV_ISRMASK_STEPONLY) {
		/* Disable Interrupts before stepping. */
		uint64_t irq_disabled_mask = MSTATUS_MIE | MSTATUS_HIE | MSTATUS_SIE | MSTATUS_UIE;
		if (riscv_interrupts_disable(target, irq_disabled_mask,
				&current_mstatus) != ERROR_OK) {
			success = false;
			LOG_TARGET_ERROR(target, "Unable to disable interrupts.");
			goto _exit;
=======
	if (target->debug_reason == DBG_REASON_BREAKPOINT) {
		int retval;
		switch (riscv_semihosting(target, &retval)) {
			case SEMIHOSTING_NONE:
			case SEMIHOSTING_WAITING:
				target_call_event_callbacks(target, TARGET_EVENT_HALTED);
				break;
			case SEMIHOSTING_HANDLED:
				if (riscv_resume(target, true, 0, false, false, false) != ERROR_OK)
					return ERROR_FAIL;
				break;
			case SEMIHOSTING_ERROR:
				return retval;
>>>>>>> a168c634
		}
	}

	if (riscv_step_rtos_hart(target) != ERROR_OK) {
		success = false;
		LOG_TARGET_ERROR(target, "Unable to step rtos hart.");
	}

<<<<<<< HEAD
	if (riscv_reg_cache_any_dirty(target, LOG_LVL_ERROR)) {
		/* If this happens, it means there is a bug in the previous
		 * register-flushing algorithm: not all registers were flushed
		 * back to the target prior to single-step. */
		LOG_TARGET_ERROR(target,
				"BUG: registers should have been flushed by this point.");
	}
=======
int riscv_openocd_step(struct target *target, bool current,
		target_addr_t address, bool handle_breakpoints)
{
	LOG_DEBUG("stepping rtos hart");
>>>>>>> a168c634

	riscv_reg_cache_invalidate_all(target);

	if (info->isrmask_mode == RISCV_ISRMASK_STEPONLY)
		if (riscv_interrupts_restore(target, current_mstatus) != ERROR_OK) {
			success = false;
			LOG_TARGET_ERROR(target, "Unable to restore interrupts.");
		}

_exit:
	if (enable_watchpoints(target, wps_to_enable) != ERROR_OK) {
		success = false;
		LOG_TARGET_ERROR(target, "Failed to re-enable watchpoints "
				"after single-step.");
	}

	if (breakpoint && (riscv_add_breakpoint(target, breakpoint) != ERROR_OK)) {
		success = false;
		LOG_TARGET_ERROR(target, "Unable to restore the disabled breakpoint.");
	}

	if (success) {
		target->state = TARGET_RUNNING;
		if (handle_callbacks)
			target_call_event_callbacks(target, TARGET_EVENT_RESUMED);

		target->state = TARGET_HALTED;
		target->debug_reason = DBG_REASON_SINGLESTEP;
		if (handle_callbacks)
			target_call_event_callbacks(target, TARGET_EVENT_HALTED);
	}

	return success ? ERROR_OK : ERROR_FAIL;
}

int riscv_openocd_step(struct target *target, int current,
	target_addr_t address, int handle_breakpoints)
{
	return riscv_openocd_step_impl(target, current, address, handle_breakpoints,
		true /* handle_callbacks */);
}

/* Command Handlers */
COMMAND_HANDLER(riscv_set_command_timeout_sec)
{
	if (CMD_ARGC != 1)
		return ERROR_COMMAND_SYNTAX_ERROR;

	int timeout = atoi(CMD_ARGV[0]);
	if (timeout <= 0) {
		LOG_ERROR("%s is not a valid integer argument for command.", CMD_ARGV[0]);
		return ERROR_FAIL;
	}

	riscv_command_timeout_sec_value = timeout;

	return ERROR_OK;
}

COMMAND_HANDLER(riscv_set_reset_timeout_sec)
{
	LOG_WARNING("The command 'riscv set_reset_timeout_sec' is deprecated! Please, use 'riscv set_command_timeout_sec'.");
	if (CMD_ARGC != 1)
		return ERROR_COMMAND_SYNTAX_ERROR;

	int timeout = atoi(CMD_ARGV[0]);
	if (timeout <= 0) {
		LOG_ERROR("%s is not a valid integer argument for command.", CMD_ARGV[0]);
		return ERROR_FAIL;
	}

	riscv_reset_timeout_sec = timeout;
	return ERROR_OK;
}

COMMAND_HANDLER(riscv_set_mem_access)
{
	struct target *target = get_current_target(CMD_CTX);
	RISCV_INFO(r);
	int progbuf_cnt = 0;
	int sysbus_cnt = 0;
	int abstract_cnt = 0;

	if (CMD_ARGC < 1 || CMD_ARGC > RISCV_MEM_ACCESS_MAX_METHODS_NUM) {
		command_print(CMD, "Command takes 1 to %d parameters",
				RISCV_MEM_ACCESS_MAX_METHODS_NUM);
		return ERROR_COMMAND_ARGUMENT_INVALID;
	}

	/* Check argument validity */
	for (unsigned int i = 0; i < CMD_ARGC; i++) {
		if (strcmp("progbuf", CMD_ARGV[i]) == 0) {
			progbuf_cnt++;
		} else if (strcmp("sysbus", CMD_ARGV[i]) == 0) {
			sysbus_cnt++;
		} else if (strcmp("abstract", CMD_ARGV[i]) == 0) {
			abstract_cnt++;
		} else {
			LOG_ERROR("Unknown argument '%s'. "
				"Must be one of: 'progbuf', 'sysbus' or 'abstract'.", CMD_ARGV[i]);
			return ERROR_COMMAND_SYNTAX_ERROR;
		}
	}
	if (progbuf_cnt > 1 || sysbus_cnt > 1 || abstract_cnt > 1) {
		LOG_ERROR("Syntax error - duplicate arguments to `riscv set_mem_access`.");
		return ERROR_COMMAND_SYNTAX_ERROR;
	}

	/* Args are valid, store them */
	r->num_enabled_mem_access_methods = CMD_ARGC;
	for (unsigned int i = 0; i < CMD_ARGC; i++) {
		if (strcmp("progbuf", CMD_ARGV[i]) == 0)
			r->mem_access_methods[i] = RISCV_MEM_ACCESS_PROGBUF;
		else if (strcmp("sysbus", CMD_ARGV[i]) == 0)
			r->mem_access_methods[i] = RISCV_MEM_ACCESS_SYSBUS;
		else if (strcmp("abstract", CMD_ARGV[i]) == 0)
			r->mem_access_methods[i] = RISCV_MEM_ACCESS_ABSTRACT;
	}

	/* Reset warning flags */
	for (size_t i = 0; i < RISCV_MEM_ACCESS_MAX_METHODS_NUM; ++i)
		r->mem_access_warn[i] = true;

	return ERROR_OK;
}


static bool parse_csr_address(const char *reg_address_str, unsigned int *reg_addr)
{
	*reg_addr = -1;
	/* skip initial spaces */
	while (isspace(reg_address_str[0]))
		++reg_address_str;
	/* try to detect if string starts with 0x or 0X */
	bool is_hex_address = strncmp(reg_address_str, "0x", 2) == 0 ||
		strncmp(reg_address_str, "0X", 2) == 0;

	unsigned int scanned_chars;
	if (is_hex_address) {
		reg_address_str += 2;
		if (sscanf(reg_address_str, "%x%n", reg_addr, &scanned_chars) != 1)
			return false;
	} else {
		/* If we are here and register address string starts with zero, this is
		 * an indication that most likely user has an incorrect input because:
		 * - decimal numbers typically do not start with "0"
		 * - octals are not supported by our interface
		 * - hexadecimal numbers should have "0x" prefix
		 * Thus such input is rejected. */
		if (reg_address_str[0] == '0' && strlen(reg_address_str) > 1)
			return false;
		if (sscanf(reg_address_str, "%u%n", reg_addr, &scanned_chars) != 1)
			return false;
	}
	return scanned_chars == strlen(reg_address_str);
}

static int parse_reg_ranges_impl(struct list_head *ranges, char *args,
		const char *reg_type, unsigned int max_val, char ** const name_buffer)
{
	/* For backward compatibility, allow multiple parameters within one TCL
	 * argument, separated by ',' */
	for (char *arg = strtok(args, ","); arg; arg = strtok(NULL, ",")) {
		unsigned int low = 0;
		unsigned int high = 0;
		char *name = NULL;

		char *dash = strchr(arg, '-');
		char *equals = strchr(arg, '=');

		if (!dash && !equals) {
			/* Expecting single register number. */
			if (!parse_csr_address(arg, &low)) {
				LOG_ERROR("Failed to parse single register number from '%s'.", arg);
				return ERROR_COMMAND_SYNTAX_ERROR;
			}
		} else if (dash && !equals) {
			/* Expecting register range - two numbers separated by a dash: ##-## */
			*dash = '\0';
			if (!parse_csr_address(arg, &low)) {
				LOG_ERROR("Failed to parse '%s' - not a valid decimal or hexadecimal number.",
					arg);
				return ERROR_COMMAND_SYNTAX_ERROR;
			}
			const char *high_num_in = dash + 1;
			if (!parse_csr_address(high_num_in, &high)) {
				LOG_ERROR("Failed to parse '%s' - not a valid decimal or hexadecimal number.",
					high_num_in);
				return ERROR_COMMAND_SYNTAX_ERROR;
			}
			if (high < low) {
				LOG_ERROR("Incorrect range encountered [%u, %u].", low, high);
				return ERROR_FAIL;
			}
		} else if (!dash && equals) {
			/* Expecting single register number with textual name specified: ##=name */
			*equals = '\0';
			if (!parse_csr_address(arg, &low)) {
				LOG_ERROR("Failed to parse '%s' - not a valid decimal or hexadecimal number.",
					arg);
				return ERROR_COMMAND_SYNTAX_ERROR;
			}

			const char * const reg_name_in = equals + 1;
			const size_t reg_type_len = strlen(reg_type);
			/* format is: <reg_type>_<reg_name_in>\0 */
			*name_buffer = calloc(1, strlen(reg_name_in) + reg_type_len + 2);
			name = *name_buffer;
			if (!name) {
				LOG_ERROR("Out of memory");
				return ERROR_FAIL;
			}
			strcpy(name, reg_type);
			name[reg_type_len] = '_';

			unsigned int scanned_chars;
			char *scan_dst = name + strlen(reg_type) + 1;
			if (sscanf(reg_name_in, "%[_a-zA-Z0-9]%n", scan_dst, &scanned_chars) != 1 ||
				scanned_chars != strlen(reg_name_in)) {
				LOG_ERROR("Invalid characters in register name '%s'.", reg_name_in);
				return ERROR_COMMAND_SYNTAX_ERROR;
			}
		} else {
			LOG_ERROR("Invalid argument '%s'.", arg);
			free(args);
			return ERROR_COMMAND_SYNTAX_ERROR;
		}

		high = MAX(high, low);

		if (high > max_val) {
			LOG_ERROR("Cannot expose %s register number 0x%x, maximum allowed value is 0x%x.",
				reg_type, high, max_val);
			return ERROR_FAIL;
		}

		/* Check for overlap, name uniqueness. */
		range_list_t *entry;
		list_for_each_entry(entry, ranges, list) {
			if ((entry->low <= high) && (low <= entry->high)) {
				if (low == high)
					LOG_WARNING("Duplicate %s register number - "
							"Register %u has already been exposed previously", reg_type, low);
				else
					LOG_WARNING("Overlapping register ranges - Register range starting from %u overlaps "
							"with already exposed register/range at %u.", low, entry->low);
			}

			if (entry->name && name && (strcasecmp(entry->name, name) == 0)) {
				LOG_ERROR("Duplicate register name \"%s\" found.", name);
				return ERROR_FAIL;
			}
		}

		range_list_t *range = calloc(1, sizeof(range_list_t));
		if (!range) {
			LOG_ERROR("Out of memory");
			return ERROR_FAIL;
		}

		range->low = low;
		range->high = high;
		range->name = name;
		/* ownership over name_buffer contents is transferred to list item here */
		*name_buffer = NULL;
		list_add(&range->list, ranges);
	}

	return ERROR_OK;
}

static int parse_reg_ranges(struct list_head *ranges, const char *tcl_arg,
		const char *reg_type, unsigned int max_val)
{
	char *args = strdup(tcl_arg);
	if (!args) {
		LOG_ERROR("Out of memory");
		return ERROR_FAIL;
	}
	char *name_buffer = NULL;
	int result = parse_reg_ranges_impl(ranges, args, reg_type, max_val, &name_buffer);
	free(name_buffer);
	free(args);
	return result;
}

COMMAND_HANDLER(riscv_set_expose_csrs)
{
	if (CMD_ARGC == 0)
		return ERROR_COMMAND_SYNTAX_ERROR;

	struct target *target = get_current_target(CMD_CTX);
	RISCV_INFO(info);
	int ret = ERROR_OK;

	for (unsigned int i = 0; i < CMD_ARGC; i++) {
		ret = parse_reg_ranges(&info->expose_csr, CMD_ARGV[i], "csr", 0xfff);
		if (ret != ERROR_OK)
			break;
	}

	return ret;
}

COMMAND_HANDLER(riscv_set_expose_custom)
{
	if (CMD_ARGC == 0)
		return ERROR_COMMAND_SYNTAX_ERROR;

	struct target *target = get_current_target(CMD_CTX);
	RISCV_INFO(info);
	int ret = ERROR_OK;

	for (unsigned int i = 0; i < CMD_ARGC; i++) {
		ret = parse_reg_ranges(&info->expose_custom, CMD_ARGV[i], "custom", 0x3fff);
		if (ret != ERROR_OK)
			break;
	}

	return ret;
}

COMMAND_HANDLER(riscv_hide_csrs)
{
	if (CMD_ARGC == 0)
		return ERROR_COMMAND_SYNTAX_ERROR;

	struct target *target = get_current_target(CMD_CTX);
	RISCV_INFO(info);
	int ret = ERROR_OK;

	for (unsigned int i = 0; i < CMD_ARGC; i++) {
		ret = parse_reg_ranges(&info->hide_csr, CMD_ARGV[i], "csr", 0xfff);
		if (ret != ERROR_OK)
			break;
	}

	return ret;
}

COMMAND_HANDLER(riscv_authdata_read)
{
	unsigned int index = 0;
	if (CMD_ARGC == 1)
		COMMAND_PARSE_NUMBER(uint, CMD_ARGV[0], index);
	else if (CMD_ARGC != 0)
		return ERROR_COMMAND_SYNTAX_ERROR;

	struct target *target = get_current_target(CMD_CTX);
	if (!target) {
		LOG_ERROR("target is NULL!");
		return ERROR_FAIL;
	}

	RISCV_INFO(r);
	if (!r) {
		LOG_TARGET_ERROR(target, "riscv_info is NULL!");
		return ERROR_FAIL;
	}

	if (r->authdata_read) {
		uint32_t value;
		if (r->authdata_read(target, &value, index) != ERROR_OK)
			return ERROR_FAIL;
		command_print_sameline(CMD, "0x%08" PRIx32, value);
		return ERROR_OK;
	} else {
		LOG_TARGET_ERROR(target, "authdata_read is not implemented for this target.");
		return ERROR_FAIL;
	}
}

COMMAND_HANDLER(riscv_authdata_write)
{
	uint32_t value;
	unsigned int index = 0;

	if (CMD_ARGC == 0 || CMD_ARGC > 2)
		return ERROR_COMMAND_SYNTAX_ERROR;

	if (CMD_ARGC == 1) {
		COMMAND_PARSE_NUMBER(u32, CMD_ARGV[0], value);
	} else {
		COMMAND_PARSE_NUMBER(uint, CMD_ARGV[0], index);
		COMMAND_PARSE_NUMBER(u32, CMD_ARGV[1], value);
	}

	struct target *target = get_current_target(CMD_CTX);
	RISCV_INFO(r);

	if (!r->authdata_write) {
		LOG_TARGET_ERROR(target, "authdata_write is not implemented for this target.");
		return ERROR_FAIL;
	}

	return r->authdata_write(target, value, index);
}

uint32_t riscv_get_dmi_address(const struct target *target, uint32_t dm_address)
{
	assert(target);
	RISCV_INFO(r);
	if (!r || !r->get_dmi_address)
		return dm_address;
	return r->get_dmi_address(target, dm_address);
}

static int riscv_dmi_read(struct target *target, uint32_t *value, uint32_t address)
{
	if (!target) {
		LOG_ERROR("target is NULL!");
		return ERROR_FAIL;
	}
	RISCV_INFO(r);
	if (!r) {
		LOG_TARGET_ERROR(target, "riscv_info is NULL!");
		return ERROR_FAIL;
	}
	if (!r->dmi_read) {
		LOG_TARGET_ERROR(target, "dmi_read is not implemented.");
		return ERROR_FAIL;
	}
	return r->dmi_read(target, value, address);
}

static int riscv_dmi_write(struct target *target, uint32_t dmi_address, uint32_t value)
{
	if (!target) {
		LOG_ERROR("target is NULL!");
		return ERROR_FAIL;
	}
	RISCV_INFO(r);
	if (!r) {
		LOG_TARGET_ERROR(target, "riscv_info is NULL!");
		return ERROR_FAIL;
	}
	if (!r->dmi_write) {
		LOG_TARGET_ERROR(target, "dmi_write is not implemented.");
		return ERROR_FAIL;
	}
	const int result = r->dmi_write(target, dmi_address, value);
	/* Invalidate our cached progbuf copy:
	 * - if the user tinkered directly with a progbuf register
	 * - if debug module was reset, in which case progbuf registers
	 * may not retain their value.
	 * FIXME: If there are multiple DMs on a single TAP, it is possible to
	 * clobber progbuf or reset the DM of another target.
	 */
	const bool progbuf_touched =
			(dmi_address >= riscv_get_dmi_address(target, DM_PROGBUF0) &&
			dmi_address <= riscv_get_dmi_address(target, DM_PROGBUF15));
	const bool dm_deactivated =
			(dmi_address == riscv_get_dmi_address(target, DM_DMCONTROL) &&
			(value & DM_DMCONTROL_DMACTIVE) == 0);
	if (progbuf_touched || dm_deactivated) {
		if (r->invalidate_cached_progbuf) {
			/* Here the return value of invalidate_cached_progbuf()
			 * is ignored. It is okay to do so for now, since the
			 * only case an error is returned is a failure to
			 * assign a DM to the target, which would have already
			 * caused an error during dmi_write().
			 * FIXME: invalidate_cached_progbuf() should be void.
			 */
			r->invalidate_cached_progbuf(target);
		} else {
			LOG_TARGET_DEBUG(target,
					"invalidate_cached_progbuf() is not implemented.");
		}
	}
	return result;
}

COMMAND_HANDLER(handle_riscv_dmi_read)
{
	if (CMD_ARGC != 1)
		return ERROR_COMMAND_SYNTAX_ERROR;

	uint32_t dmi_address;
	COMMAND_PARSE_NUMBER(u32, CMD_ARGV[0], dmi_address);

	struct target * const target = get_current_target(CMD_CTX);
	uint32_t value;
	const int result = riscv_dmi_read(target, &value, dmi_address);
	if (result == ERROR_OK)
		command_print(CMD, "0x%" PRIx32, value);
	return result;
}

COMMAND_HANDLER(handle_riscv_dmi_write)
{
	if (CMD_ARGC != 2)
		return ERROR_COMMAND_SYNTAX_ERROR;

	uint32_t dmi_address, value;
	COMMAND_PARSE_NUMBER(u32, CMD_ARGV[0], dmi_address);
	COMMAND_PARSE_NUMBER(u32, CMD_ARGV[1], value);

	struct target * const target = get_current_target(CMD_CTX);
	return riscv_dmi_write(target, dmi_address, value);
}

COMMAND_HANDLER(handle_riscv_dm_read)
{
	if (CMD_ARGC != 1)
		return ERROR_COMMAND_SYNTAX_ERROR;

	uint32_t dm_address;
	COMMAND_PARSE_NUMBER(u32, CMD_ARGV[0], dm_address);

	struct target * const target = get_current_target(CMD_CTX);
	uint32_t value;
	const int result = riscv_dmi_read(target, &value,
			riscv_get_dmi_address(target, dm_address));
	if (result == ERROR_OK)
		command_print(CMD, "0x%" PRIx32, value);
	return result;
}

COMMAND_HANDLER(handle_riscv_dm_write)
{
	if (CMD_ARGC != 2)
		return ERROR_COMMAND_SYNTAX_ERROR;

	uint32_t dm_address, value;
	COMMAND_PARSE_NUMBER(u32, CMD_ARGV[0], dm_address);
	COMMAND_PARSE_NUMBER(u32, CMD_ARGV[1], value);

	struct target * const target = get_current_target(CMD_CTX);
	return riscv_dmi_write(target, riscv_get_dmi_address(target, dm_address),
					value);
}

COMMAND_HANDLER(riscv_reset_delays)
{
	int wait = 0;

	if (CMD_ARGC > 1)
		return ERROR_COMMAND_SYNTAX_ERROR;

	if (CMD_ARGC == 1)
		COMMAND_PARSE_NUMBER(int, CMD_ARGV[0], wait);

	struct target *target = get_current_target(CMD_CTX);
	RISCV_INFO(r);
	r->reset_delays_wait = wait;
	return ERROR_OK;
}

COMMAND_HANDLER(riscv_set_ir)
{
	if (CMD_ARGC != 2)
		return ERROR_COMMAND_SYNTAX_ERROR;

	uint32_t value;
	COMMAND_PARSE_NUMBER(u32, CMD_ARGV[1], value);

	if (!strcmp(CMD_ARGV[0], "idcode"))
		buf_set_u32(ir_idcode, 0, 32, value);
	else if (!strcmp(CMD_ARGV[0], "dtmcs"))
		buf_set_u32(ir_dtmcontrol, 0, 32, value);
	else if (!strcmp(CMD_ARGV[0], "dmi"))
		buf_set_u32(ir_dbus, 0, 32, value);
	else
		return ERROR_FAIL;

	return ERROR_OK;
}

COMMAND_HANDLER(riscv_resume_order)
{
	if (CMD_ARGC > 1)
		return ERROR_COMMAND_SYNTAX_ERROR;

	if (!strcmp(CMD_ARGV[0], "normal")) {
		resume_order = RO_NORMAL;
	} else if (!strcmp(CMD_ARGV[0], "reversed")) {
		resume_order = RO_REVERSED;
	} else {
		LOG_ERROR("Unsupported resume order: %s", CMD_ARGV[0]);
		return ERROR_FAIL;
	}

	return ERROR_OK;
}

COMMAND_HANDLER(riscv_use_bscan_tunnel)
{
	uint8_t irwidth = 0;
	int tunnel_type = BSCAN_TUNNEL_NESTED_TAP;

	if (CMD_ARGC < 1 || CMD_ARGC > 2)
		return ERROR_COMMAND_SYNTAX_ERROR;

	if (CMD_ARGC >= 1) {
		COMMAND_PARSE_NUMBER(u8, CMD_ARGV[0], irwidth);
		assert(BSCAN_TUNNEL_IR_WIDTH_NBITS < 8);
		if (irwidth >= (uint8_t)1 << BSCAN_TUNNEL_IR_WIDTH_NBITS) {
			command_print(CMD, "'value' does not fit into %d bits.",
					BSCAN_TUNNEL_IR_WIDTH_NBITS);
			return ERROR_COMMAND_ARGUMENT_OVERFLOW;
		}
	}
	if (CMD_ARGC == 2)
		COMMAND_PARSE_NUMBER(int, CMD_ARGV[1], tunnel_type);
	if (tunnel_type == BSCAN_TUNNEL_NESTED_TAP)
		LOG_INFO("Nested Tap based Bscan Tunnel Selected");
	else if (tunnel_type == BSCAN_TUNNEL_DATA_REGISTER)
		LOG_INFO("Simple Register based Bscan Tunnel Selected");
	else
		LOG_INFO("Invalid Tunnel type selected ! : selecting default Nested Tap Type");

	bscan_tunnel_type = tunnel_type;
	bscan_tunnel_ir_width = irwidth;
	return ERROR_OK;
}

COMMAND_HANDLER(riscv_set_bscan_tunnel_ir)
{
	int ir_id = 0;

	if (CMD_ARGC > 1)
		return ERROR_COMMAND_SYNTAX_ERROR;

	if (CMD_ARGC == 1)
		COMMAND_PARSE_NUMBER(int, CMD_ARGV[0], ir_id);

	LOG_INFO("Bscan tunnel IR 0x%x selected", ir_id);

	bscan_tunnel_ir_id = ir_id;
	return ERROR_OK;
}

COMMAND_HANDLER(riscv_set_maskisr)
{
	struct target *target = get_current_target(CMD_CTX);
	RISCV_INFO(info);

	static const struct jim_nvp nvp_maskisr_modes[] = {
		{ .name = "off", .value = RISCV_ISRMASK_OFF },
		{ .name = "steponly", .value = RISCV_ISRMASK_STEPONLY },
		{ .name = NULL, .value = -1 },
	};
	const struct jim_nvp *n;

	if (CMD_ARGC > 0) {
		n = jim_nvp_name2value_simple(nvp_maskisr_modes, CMD_ARGV[0]);
		if (!n->name)
			return ERROR_COMMAND_SYNTAX_ERROR;
		info->isrmask_mode = n->value;
	} else {
		n = jim_nvp_value2name_simple(nvp_maskisr_modes, info->isrmask_mode);
		command_print(CMD, "riscv interrupt mask %s", n->name);
	}

	return ERROR_OK;
}

COMMAND_HANDLER(riscv_set_autofence)
{
	struct target *target = get_current_target(CMD_CTX);
	RISCV_INFO(r);

	if (CMD_ARGC == 0) {
		command_print(CMD, "autofence: %s", r->autofence ? "on" : "off");
		return ERROR_OK;
	} else if (CMD_ARGC == 1) {
		COMMAND_PARSE_ON_OFF(CMD_ARGV[0], r->autofence);
		return ERROR_OK;
	}

	return ERROR_COMMAND_SYNTAX_ERROR;
}

COMMAND_HELPER(ebreakx_deprecation_helper, enum riscv_priv_mode mode)
{
	struct target * const target = get_current_target(CMD_CTX);
	struct riscv_private_config * const config = riscv_private_config(target);
	const char *mode_str;
	switch (mode) {
	case RISCV_MODE_M:
		mode_str = "m";
		break;
	case RISCV_MODE_S:
		mode_str = "s";
		break;
	case RISCV_MODE_U:
		mode_str = "u";
		break;
	default:
		assert(0 && "Unexpected execution mode");
		mode_str = "unexpected";
	}
	if (CMD_ARGC > 1)
		return ERROR_COMMAND_SYNTAX_ERROR;
	if (CMD_ARGC == 0) {
		LOG_WARNING("DEPRECATED! use '%s cget -ebreak' not '%s'",
				target_name(target), CMD_NAME);
		command_print(CMD, "riscv_ebreak%s enabled: %s", mode_str,
				config->dcsr_ebreak_fields[mode] ? "on" : "off");
		return ERROR_OK;
	}
	assert(CMD_ARGC == 1);
	command_print(CMD, "DEPRECATED! use '%s configure -ebreak %s' not '%s'",
			target_name(target), mode_str, CMD_NAME);
	bool ebreak_ctl;
	COMMAND_PARSE_ON_OFF(CMD_ARGV[0], ebreak_ctl);
	config->dcsr_ebreak_fields[mode] = ebreak_ctl;
	switch (mode) {
	case RISCV_MODE_S:
		config->dcsr_ebreak_fields[RISCV_MODE_VS] = ebreak_ctl;
		break;
	case RISCV_MODE_U:
		config->dcsr_ebreak_fields[RISCV_MODE_VU] = ebreak_ctl;
		break;
	default:
		break;
	}
	return ERROR_OK;
}

COMMAND_HANDLER(riscv_set_ebreakm)
{
	return CALL_COMMAND_HANDLER(ebreakx_deprecation_helper,
			RISCV_MODE_M);
}

COMMAND_HANDLER(riscv_set_ebreaks)
{
	return CALL_COMMAND_HANDLER(ebreakx_deprecation_helper,
			RISCV_MODE_S);
}

COMMAND_HANDLER(riscv_set_ebreaku)
{
	return CALL_COMMAND_HANDLER(ebreakx_deprecation_helper,
			RISCV_MODE_U);
}

COMMAND_HELPER(riscv_clear_trigger, int trigger_id, const char *name)
{
	struct target *target = get_current_target(CMD_CTX);
	if (CMD_ARGC != 1)
		return ERROR_COMMAND_SYNTAX_ERROR;

	if (find_first_trigger_by_id(target, trigger_id) < 0) {
		LOG_TARGET_ERROR(target, "No %s is set. Nothing to clear.", name);
		return ERROR_FAIL;
	}
	return remove_trigger(target, trigger_id);
}

COMMAND_HANDLER(riscv_itrigger)
{
	if (CMD_ARGC < 1)
		return ERROR_COMMAND_SYNTAX_ERROR;

	struct target *target = get_current_target(CMD_CTX);
	const int ITRIGGER_UNIQUE_ID = -CSR_TDATA1_TYPE_ITRIGGER;

	if (riscv_enumerate_triggers(target) != ERROR_OK)
		return ERROR_FAIL;

	if (!strcmp(CMD_ARGV[0], "set")) {
		if (find_first_trigger_by_id(target, ITRIGGER_UNIQUE_ID) >= 0) {
			LOG_TARGET_ERROR(target, "An itrigger is already set, and OpenOCD "
				  "doesn't support setting more than one at a time.");
			return ERROR_FAIL;
		}
		bool vs = false;
		bool vu = false;
		bool nmi = false;
		bool m = false;
		bool s = false;
		bool u = false;
		riscv_reg_t interrupts = 0;

		for (unsigned int i = 1; i < CMD_ARGC; i++) {
			if (!strcmp(CMD_ARGV[i], "vs"))
				vs = true;
			else if (!strcmp(CMD_ARGV[i], "vu"))
				vu = true;
			else if (!strcmp(CMD_ARGV[i], "nmi"))
				nmi = true;
			else if (!strcmp(CMD_ARGV[i], "m"))
				m = true;
			else if (!strcmp(CMD_ARGV[i], "s"))
				s = true;
			else if (!strcmp(CMD_ARGV[i], "u"))
				u = true;
			else
				COMMAND_PARSE_NUMBER(u64, CMD_ARGV[i], interrupts);
		}
		if (!nmi && interrupts == 0) {
			LOG_ERROR("Doesn't make sense to set itrigger with "
				  "mie_bits=0 and without nmi.");
			return ERROR_FAIL;
		} else if (!vs && !vu && !m && !s && !u) {
			LOG_ERROR("Doesn't make sense to set itrigger without at "
				  "least one of vs, vu, m, s, or u.");
			return ERROR_FAIL;
		}
		int result = maybe_add_trigger_t4(target, vs, vu, nmi, m, s, u, interrupts, ITRIGGER_UNIQUE_ID);
		if (result != ERROR_OK)
			LOG_TARGET_ERROR(target, "Failed to set requested itrigger.");
		return result;

	} else if (!strcmp(CMD_ARGV[0], "clear")) {
		return riscv_clear_trigger(CMD, ITRIGGER_UNIQUE_ID, "itrigger");

	} else {
		LOG_ERROR("First argument must be either 'set' or 'clear'.");
		return ERROR_COMMAND_SYNTAX_ERROR;
	}
	return ERROR_OK;
}

COMMAND_HANDLER(riscv_icount)
{
	if (CMD_ARGC < 1)
		return ERROR_COMMAND_SYNTAX_ERROR;

	struct target *target = get_current_target(CMD_CTX);
	const int ICOUNT_UNIQUE_ID = -CSR_TDATA1_TYPE_ICOUNT;

	if (riscv_enumerate_triggers(target) != ERROR_OK)
		return ERROR_FAIL;

	if (!strcmp(CMD_ARGV[0], "set")) {
		if (find_first_trigger_by_id(target, ICOUNT_UNIQUE_ID) >= 0) {
			LOG_TARGET_ERROR(target, "An icount trigger is already set, and OpenOCD "
				  "doesn't support setting more than one at a time.");
			return ERROR_FAIL;
		}
		bool vs = false;
		bool vu = false;
		bool m = false;
		bool s = false;
		bool u = false;
		bool pending = false;
		unsigned int count = 0;

		for (unsigned int i = 1; i < CMD_ARGC; i++) {
			if (!strcmp(CMD_ARGV[i], "vs"))
				vs = true;
			else if (!strcmp(CMD_ARGV[i], "vu"))
				vu = true;
			else if (!strcmp(CMD_ARGV[i], "pending"))
				pending = true;
			else if (!strcmp(CMD_ARGV[i], "m"))
				m = true;
			else if (!strcmp(CMD_ARGV[i], "s"))
				s = true;
			else if (!strcmp(CMD_ARGV[i], "u"))
				u = true;
			else
				COMMAND_PARSE_NUMBER(uint, CMD_ARGV[i], count);
		}
		if (count == 0) {
			LOG_ERROR("Doesn't make sense to set icount trigger with "
				  "count=0.");
			return ERROR_FAIL;
		} else if (!vs && !vu && !m && !s && !u) {
			LOG_ERROR("Doesn't make sense to set itrigger without at "
				  "least one of vs, vu, m, s, or u.");
			return ERROR_FAIL;
		}
		int result = maybe_add_trigger_t3(target, vs, vu, m, s, u, pending, count, ICOUNT_UNIQUE_ID);
		if (result != ERROR_OK)
			LOG_TARGET_ERROR(target, "Failed to set requested icount trigger.");
		return result;

	} else if (!strcmp(CMD_ARGV[0], "clear")) {
		return riscv_clear_trigger(CMD, ICOUNT_UNIQUE_ID, "icount trigger");

	} else {
		LOG_ERROR("First argument must be either 'set' or 'clear'.");
		return ERROR_COMMAND_SYNTAX_ERROR;
	}
	return ERROR_OK;
}

COMMAND_HANDLER(riscv_etrigger)
{
	if (CMD_ARGC < 1)
		return ERROR_COMMAND_SYNTAX_ERROR;

	struct target *target = get_current_target(CMD_CTX);
	const int ETRIGGER_UNIQUE_ID = -CSR_TDATA1_TYPE_ETRIGGER;

	if (riscv_enumerate_triggers(target) != ERROR_OK)
		return ERROR_FAIL;

	if (!strcmp(CMD_ARGV[0], "set")) {
		if (find_first_trigger_by_id(target, ETRIGGER_UNIQUE_ID) >= 0) {
			LOG_TARGET_ERROR(target, "An etrigger is already set, and OpenOCD "
				  "doesn't support setting more than one at a time.");
			return ERROR_FAIL;
		}
		bool vs = false;
		bool vu = false;
		bool m = false;
		bool s = false;
		bool u = false;
		riscv_reg_t exception_codes = 0;

		for (unsigned int i = 1; i < CMD_ARGC; i++) {
			if (!strcmp(CMD_ARGV[i], "vs"))
				vs = true;
			else if (!strcmp(CMD_ARGV[i], "vu"))
				vu = true;
			else if (!strcmp(CMD_ARGV[i], "m"))
				m = true;
			else if (!strcmp(CMD_ARGV[i], "s"))
				s = true;
			else if (!strcmp(CMD_ARGV[i], "u"))
				u = true;
			else
				COMMAND_PARSE_NUMBER(u64, CMD_ARGV[i], exception_codes);
		}
		if (exception_codes == 0) {
			LOG_ERROR("Doesn't make sense to set etrigger with "
				  "exception_codes=0.");
			return ERROR_FAIL;
		} else if (!vs && !vu && !m && !s && !u) {
			LOG_ERROR("Doesn't make sense to set etrigger without at "
				  "least one of vs, vu, m, s, or u.");
			return ERROR_FAIL;
		}
		int result = maybe_add_trigger_t5(target, vs, vu, m, s, u, exception_codes, ETRIGGER_UNIQUE_ID);
		if (result != ERROR_OK)
			LOG_TARGET_ERROR(target, "Failed to set requested etrigger.");
		return result;

	} else if (!strcmp(CMD_ARGV[0], "clear")) {
		return riscv_clear_trigger(CMD, ETRIGGER_UNIQUE_ID, "etrigger");

	} else {
		LOG_ERROR("First argument must be either 'set' or 'clear'.");
		return ERROR_COMMAND_SYNTAX_ERROR;
	}
	return ERROR_OK;
}

COMMAND_HANDLER(handle_repeat_read)
{
	struct target *target = get_current_target(CMD_CTX);
	RISCV_INFO(r);

	if (CMD_ARGC < 2 || CMD_ARGC > 3)
		return ERROR_COMMAND_SYNTAX_ERROR;

	uint32_t count;
	COMMAND_PARSE_NUMBER(u32, CMD_ARGV[0], count);
	target_addr_t address;
	COMMAND_PARSE_ADDRESS(CMD_ARGV[1], address);
	uint32_t size = 4;
	if (CMD_ARGC > 2)
		COMMAND_PARSE_NUMBER(u32, CMD_ARGV[2], size);

	if (count == 0)
		return ERROR_OK;

	uint8_t *buffer = malloc(size * count);
	if (!buffer) {
		LOG_ERROR("malloc failed");
		return ERROR_FAIL;
	}
	const riscv_mem_access_args_t args = {
		.address = address,
		.read_buffer = buffer,
		.size = size,
		.count = count,
		.increment = 0,
	};
	int result = r->access_memory(target, args);
	if (result == ERROR_OK) {
		target_handle_md_output(cmd, target, address, size, count, buffer,
			false);
	}
	free(buffer);
	return result;
}

COMMAND_HANDLER(handle_memory_sample_command)
{
	struct target *target = get_current_target(CMD_CTX);
	RISCV_INFO(r);

	if (CMD_ARGC == 0) {
		command_print(CMD, "Memory sample configuration for %s:", target_name(target));
		for (unsigned int i = 0; i < ARRAY_SIZE(r->sample_config.bucket); i++) {
			if (r->sample_config.bucket[i].enabled) {
				command_print(CMD, "bucket %d; address=0x%" TARGET_PRIxADDR "; size=%d", i,
							  r->sample_config.bucket[i].address,
							  r->sample_config.bucket[i].size_bytes);
			} else {
				command_print(CMD, "bucket %d; disabled", i);
			}
		}
		return ERROR_OK;
	}

	if (CMD_ARGC < 2)
		return ERROR_COMMAND_SYNTAX_ERROR;

	uint32_t bucket;
	COMMAND_PARSE_NUMBER(u32, CMD_ARGV[0], bucket);
	if (bucket > ARRAY_SIZE(r->sample_config.bucket)) {
		LOG_TARGET_ERROR(target, "Max bucket number is %zd.", ARRAY_SIZE(r->sample_config.bucket));
		return ERROR_COMMAND_ARGUMENT_INVALID;
	}

	if (!strcmp(CMD_ARGV[1], "clear")) {
		r->sample_config.bucket[bucket].enabled = false;
	} else {
		COMMAND_PARSE_ADDRESS(CMD_ARGV[1], r->sample_config.bucket[bucket].address);

		if (CMD_ARGC > 2) {
			COMMAND_PARSE_NUMBER(u32, CMD_ARGV[2], r->sample_config.bucket[bucket].size_bytes);
			if (r->sample_config.bucket[bucket].size_bytes != 4 &&
					r->sample_config.bucket[bucket].size_bytes != 8) {
				LOG_TARGET_ERROR(target, "Only 4-byte and 8-byte sizes are supported.");
				return ERROR_COMMAND_ARGUMENT_INVALID;
			}
		} else {
			r->sample_config.bucket[bucket].size_bytes = 4;
		}

		r->sample_config.bucket[bucket].enabled = true;
	}

	if (!r->sample_buf.buf) {
		r->sample_buf.size = 1024 * 1024;
		r->sample_buf.buf = malloc(r->sample_buf.size);
	}

	/* Clear the buffer when the configuration is changed. */
	r->sample_buf.used = 0;

	r->sample_config.enabled = true;

	return ERROR_OK;
}

COMMAND_HANDLER(handle_dump_sample_buf_command)
{
	struct target *target = get_current_target(CMD_CTX);
	RISCV_INFO(r);

	if (CMD_ARGC > 1)
		return ERROR_COMMAND_SYNTAX_ERROR;

	bool base64 = false;
	if (CMD_ARGC > 0) {
		if (!strcmp(CMD_ARGV[0], "base64")) {
			base64 = true;
		} else {
			LOG_ERROR("Unknown argument: %s", CMD_ARGV[0]);
			return ERROR_COMMAND_SYNTAX_ERROR;
		}
	}

	int result = ERROR_OK;
	if (base64) {
		unsigned char *encoded = base64_encode(r->sample_buf.buf,
									  r->sample_buf.used, NULL);
		if (!encoded) {
			LOG_TARGET_ERROR(target, "Failed base64 encode!");
			result = ERROR_FAIL;
			goto error;
		}
		command_print(CMD, "%s", encoded);
		free(encoded);
	} else {
		unsigned int i = 0;
		while (i < r->sample_buf.used) {
			uint8_t command = r->sample_buf.buf[i++];
			if (command == RISCV_SAMPLE_BUF_TIMESTAMP_BEFORE) {
				uint32_t timestamp = buf_get_u32(r->sample_buf.buf + i, 0, 32);
				i += 4;
				command_print(CMD, "timestamp before: %u", timestamp);
			} else if (command == RISCV_SAMPLE_BUF_TIMESTAMP_AFTER) {
				uint32_t timestamp = buf_get_u32(r->sample_buf.buf + i, 0, 32);
				i += 4;
				command_print(CMD, "timestamp after: %u", timestamp);
			} else if (command < ARRAY_SIZE(r->sample_config.bucket)) {
				command_print_sameline(CMD, "0x%" TARGET_PRIxADDR ": ",
									   r->sample_config.bucket[command].address);
				if (r->sample_config.bucket[command].size_bytes == 4) {
					uint32_t value = buf_get_u32(r->sample_buf.buf + i, 0, 32);
					i += 4;
					command_print(CMD, "0x%08" PRIx32, value);
				} else if (r->sample_config.bucket[command].size_bytes == 8) {
					uint64_t value = buf_get_u64(r->sample_buf.buf + i, 0, 64);
					i += 8;
					command_print(CMD, "0x%016" PRIx64, value);
				} else {
					LOG_TARGET_ERROR(target, "Found invalid size in bucket %d: %d", command,
							  r->sample_config.bucket[command].size_bytes);
					result = ERROR_FAIL;
					goto error;
				}
			} else {
				LOG_TARGET_ERROR(target, "Found invalid command byte in sample buf: 0x%2x at offset 0x%x",
					command, i - 1);
				result = ERROR_FAIL;
				goto error;
			}
		}
	}

error:
	/* Clear the sample buffer even when there was an error. */
	r->sample_buf.used = 0;
	return result;
}

static COMMAND_HELPER(riscv_print_info_line_if_available, const char *section,
		const char *key, unsigned int value, bool is_available)
{
	char full_key[80];
	snprintf(full_key, sizeof(full_key), "%s.%s", section, key);
	if (is_available)
		command_print(CMD, "%-21s %3d", full_key, value);
	else
		command_print(CMD, "%-21s unavailable", full_key);
	return 0;
}

COMMAND_HELPER(riscv_print_info_line, const char *section, const char *key,
			   unsigned int value)
{
	return CALL_COMMAND_HANDLER(riscv_print_info_line_if_available, section,
			key, value, /*is_available*/ true);
}

COMMAND_HANDLER(handle_info)
{
	struct target *target = get_current_target(CMD_CTX);
	RISCV_INFO(r);

	/* This output format can be fed directly into TCL's "array set". */

	riscv_print_info_line(CMD, "hart", "xlen", riscv_xlen(target));

	const bool trigger_count_available =
		riscv_enumerate_triggers(target) == ERROR_OK;
	riscv_print_info_line_if_available(CMD, "hart", "trigger_count",
				r->trigger_count, trigger_count_available);
	if (r->print_info)
		return CALL_COMMAND_HANDLER(r->print_info, target);

	return 0;
}

COMMAND_HANDLER(riscv_exec_progbuf)
{
	if (CMD_ARGC < 1 || CMD_ARGC > 16)
		return ERROR_COMMAND_SYNTAX_ERROR;

	struct target *target = get_current_target(CMD_CTX);

	RISCV_INFO(r);
	if (r->dtm_version != DTM_DTMCS_VERSION_1_0) {
		LOG_TARGET_ERROR(target, "exec_progbuf: Program buffer is "
				"only supported on v0.13 or v1.0 targets.");
		return ERROR_FAIL;
	}

	if (target->state != TARGET_HALTED) {
		LOG_TARGET_ERROR(target, "exec_progbuf: Can't execute "
				"program buffer, target not halted.");
		return ERROR_FAIL;
	}

	if (riscv_progbuf_size(target) == 0) {
		LOG_TARGET_ERROR(target, "exec_progbuf: Program buffer not implemented "
				"in the target.");
		return ERROR_FAIL;
	}

	struct riscv_program prog;
	riscv_program_init(&prog, target);

	for (unsigned int i = 0; i < CMD_ARGC; i++) {
		riscv_insn_t instr;
		COMMAND_PARSE_NUMBER(u32, CMD_ARGV[i], instr);
		if (riscv_program_insert(&prog, instr) != ERROR_OK)
			return ERROR_FAIL;
	}

	if (riscv_reg_flush_all(target) != ERROR_OK)
		return ERROR_FAIL;
	int error = riscv_program_exec(&prog, target);
	riscv_reg_cache_invalidate_all(target);

	if (error != ERROR_OK) {
		LOG_TARGET_ERROR(target, "exec_progbuf: Program buffer execution failed.");
		return ERROR_FAIL;
	}

	LOG_TARGET_DEBUG(target, "exec_progbuf: Program buffer execution successful.");

	return ERROR_OK;
}

COMMAND_HANDLER(riscv_set_enable_trigger_feature)
{
	struct target *target = get_current_target(CMD_CTX);
	RISCV_INFO(r);

	if (CMD_ARGC == 2) {
		bool enable_for_wp = true;

		if (!strcmp(CMD_ARGV[1], "wp"))
			enable_for_wp = true;
		else if (!strcmp(CMD_ARGV[1], "none"))
			enable_for_wp = false;
		else
			return ERROR_COMMAND_SYNTAX_ERROR;

		if (!strcmp(CMD_ARGV[0], "all")) {
			r->wp_allow_equality_match_trigger = enable_for_wp;
			r->wp_allow_napot_trigger = enable_for_wp;
			r->wp_allow_ge_lt_trigger = enable_for_wp;
		} else if (!strcmp(CMD_ARGV[0], "eq")) {
			r->wp_allow_equality_match_trigger = enable_for_wp;
		} else if (!strcmp(CMD_ARGV[0], "napot")) {
			r->wp_allow_napot_trigger = enable_for_wp;
		} else if (!strcmp(CMD_ARGV[0], "ge_lt")) {
			r->wp_allow_ge_lt_trigger = enable_for_wp;
		} else {
			return ERROR_COMMAND_SYNTAX_ERROR;
		}
	} else if (CMD_ARGC != 0) {
		return ERROR_COMMAND_SYNTAX_ERROR;
	}

	command_print(CMD, "Triggers feature configuration:\n"
			   "Equality match trigger: for wp (%s)\n"
			   "NAPOT trigger: for wp (%s)\n"
			   "ge-lt chained triggers: for wp (%s)",
			   r->wp_allow_equality_match_trigger ? "enabled" : "disabled",
			   r->wp_allow_napot_trigger ? "enabled" : "disabled",
			   r->wp_allow_ge_lt_trigger ? "enabled" : "disabled");

	return ERROR_OK;
}

static COMMAND_HELPER(report_reserved_triggers, struct target *target)
{
	RISCV_INFO(r);
	if (riscv_enumerate_triggers(target) != ERROR_OK)
		return ERROR_FAIL;
	const char *separator = "";
	for (riscv_reg_t t = 0; t < r->trigger_count; ++t) {
		if (r->reserved_triggers[t]) {
			command_print_sameline(CMD, "%s%" PRIu64, separator, t);
			separator = " ";
		}
	}
	command_print_sameline(CMD, "\n");
	return ERROR_OK;
}

COMMAND_HANDLER(handle_reserve_trigger)
{
	struct target *target = get_current_target(CMD_CTX);
	if (CMD_ARGC == 0)
		return CALL_COMMAND_HANDLER(report_reserved_triggers, target);

	if (CMD_ARGC != 2)
		return ERROR_COMMAND_SYNTAX_ERROR;

	riscv_reg_t t;
	COMMAND_PARSE_NUMBER(u64, CMD_ARGV[0], t);

	if (riscv_enumerate_triggers(target) != ERROR_OK)
		return ERROR_FAIL;
	RISCV_INFO(r);
	if (r->trigger_count == 0) {
		command_print(CMD, "Error: There are no triggers on the target.");
		return ERROR_TARGET_RESOURCE_NOT_AVAILABLE;
	}
	if (t >= r->trigger_count) {
		command_print(CMD, "Error: trigger with index %" PRIu64
				" does not exist. There are only %u triggers"
				" on the target (with indexes 0 .. %u).",
				t, r->trigger_count, r->trigger_count - 1);
		return ERROR_TARGET_RESOURCE_NOT_AVAILABLE;
	}
	if (r->trigger_unique_id[t] != -1) {
		command_print(CMD, "Error: trigger with index %" PRIu64
				" is already in use and can not be reserved.", t);
		return ERROR_TARGET_RESOURCE_NOT_AVAILABLE;
	}
	COMMAND_PARSE_ON_OFF(CMD_ARGV[1], r->reserved_triggers[t]);
	return ERROR_OK;
}

COMMAND_HANDLER(handle_riscv_virt2phys_mode)
{
	struct riscv_info *info = riscv_info(get_current_target(CMD_CTX));
	if (CMD_ARGC == 0) {
		riscv_virt2phys_mode_t mode = info->virt2phys_mode;
		command_print(CMD, "%s", riscv_virt2phys_mode_to_str(mode));
		return ERROR_OK;
	}

	if (CMD_ARGC != 1)
		return ERROR_COMMAND_SYNTAX_ERROR;

	// TODO: add auto mode to allow OpenOCD choose translation mode
	if (!strcmp(CMD_ARGV[0],
			riscv_virt2phys_mode_to_str(RISCV_VIRT2PHYS_MODE_SW))) {
		info->virt2phys_mode = RISCV_VIRT2PHYS_MODE_SW;
	} else if (!strcmp(CMD_ARGV[0],
			riscv_virt2phys_mode_to_str(RISCV_VIRT2PHYS_MODE_HW))) {
		info->virt2phys_mode = RISCV_VIRT2PHYS_MODE_HW;
	} else if (!strcmp(CMD_ARGV[0],
			riscv_virt2phys_mode_to_str(RISCV_VIRT2PHYS_MODE_OFF))) {
		info->virt2phys_mode = RISCV_VIRT2PHYS_MODE_OFF;
	} else {
		command_print(CMD, "Unsupported address translation mode: %s", CMD_ARGV[0]);
		return ERROR_COMMAND_ARGUMENT_INVALID;
	}

	return ERROR_OK;
}

static const struct command_registration riscv_exec_command_handlers[] = {
	{
		.name = "dump_sample_buf",
		.handler = handle_dump_sample_buf_command,
		.mode = COMMAND_ANY,
		.usage = "[base64]",
		.help = "Print the contents of the sample buffer, and clear the buffer."
	},
	{
		.name = "info",
		.handler = handle_info,
		.mode = COMMAND_ANY,
		.usage = "",
		.help = "Displays some information OpenOCD detected about the target."
	},
	{
		.name = "memory_sample",
		.handler = handle_memory_sample_command,
		.mode = COMMAND_ANY,
		.usage = "bucket address|clear [size=4]",
		.help = "Causes OpenOCD to frequently read size bytes at the given address."
	},
	{
		.name = "repeat_read",
		.handler = handle_repeat_read,
		.mode = COMMAND_ANY,
		.usage = "count address [size=4]",
		.help = "Repeatedly read the value at address."
	},
	{
		.name = "set_command_timeout_sec",
		.handler = riscv_set_command_timeout_sec,
		.mode = COMMAND_ANY,
		.usage = "sec",
		.help = "Set the wall-clock timeout (in seconds) for individual commands"
	},
	{
		.name = "set_reset_timeout_sec",
		.handler = riscv_set_reset_timeout_sec,
		.mode = COMMAND_ANY,
		.usage = "sec",
		.help = "DEPRECATED. Use 'riscv set_command_timeout_sec' instead."
	},
	{
		.name = "set_mem_access",
		.handler = riscv_set_mem_access,
		.mode = COMMAND_ANY,
		.usage = "method1 [method2] [method3]",
		.help = "Set which memory access methods shall be used and in which order "
			"of priority. Method can be one of: 'progbuf', 'sysbus' or 'abstract'."
	},
	{
		.name = "expose_csrs",
		.handler = riscv_set_expose_csrs,
		.mode = COMMAND_CONFIG,
		.usage = "n0[-m0|=name0][,n1[-m1|=name1]]...[,n15[-m15|=name15]]",
		.help = "Configure a list of inclusive ranges for CSRs to expose in "
				"addition to the standard ones. This must be executed before "
				"`init`."
	},
	{
		.name = "expose_custom",
		.handler = riscv_set_expose_custom,
		.mode = COMMAND_CONFIG,
		.usage = "n0[-m0|=name0][,n1[-m1|=name1]]...[,n15[-m15|=name15]]",
		.help = "Configure a list of inclusive ranges for custom registers to "
			"expose. custom0 is accessed as abstract register number 0xc000, "
			"etc. This must be executed before `init`."
	},
	{
		.name = "hide_csrs",
		.handler = riscv_hide_csrs,
		.mode = COMMAND_CONFIG,
		.usage = "{n0|n-m0}[,n1|n-m1]......",
		.help = "Configure a list of inclusive ranges for CSRs to hide from gdb. "
			"Hidden registers are still available, but are not listed in "
			"gdb target description and `reg` command output. "
			"This must be executed before `init`."
	},
	{
		.name = "authdata_read",
		.handler = riscv_authdata_read,
		.usage = "[index]",
		.mode = COMMAND_ANY,
		.help = "Return the 32-bit value read from authdata or authdata0 "
				"(index=0), or authdata1 (index=1)."
	},
	{
		.name = "authdata_write",
		.handler = riscv_authdata_write,
		.mode = COMMAND_ANY,
		.usage = "[index] value",
		.help = "Write the 32-bit value to authdata or authdata0 (index=0), "
				"or authdata1 (index=1)."
	},
	{
		.name = "dmi_read",
		.handler = handle_riscv_dmi_read,
		.mode = COMMAND_ANY,
		.usage = "address",
		.help = "Read and return 32-bit value from the given address on the "
				"RISC-V DMI bus."
	},
	{
		.name = "dmi_write",
		.handler = handle_riscv_dmi_write,
		.mode = COMMAND_ANY,
		.usage = "address value",
		.help = "Write a 32-bit value to the given address on the RISC-V DMI bus."
	},
	{
		.name = "dm_read",
		.handler = handle_riscv_dm_read,
		.mode = COMMAND_ANY,
		.usage = "reg_address",
		.help = "Read and return 32-bit value from a debug module's register "
				"at reg_address."
	},
	{
		.name = "dm_write",
		.handler = handle_riscv_dm_write,
		.mode = COMMAND_ANY,
		.usage = "reg_address value",
		.help = "Write a 32-bit value to the debug module's register at "
				"reg_address."
	},
	{
		.name = "reset_delays",
		.handler = riscv_reset_delays,
		.mode = COMMAND_ANY,
		.usage = "[wait]",
		.help = "OpenOCD learns how many Run-Test/Idle cycles are required "
			"between scans to avoid encountering the target being busy. This "
			"command resets those learned values after `wait` scans. It's only "
			"useful for testing OpenOCD itself."
	},
	{
		.name = "resume_order",
		.handler = riscv_resume_order,
		.mode = COMMAND_ANY,
		.usage = "normal|reversed",
		.help = "Choose the order that harts are resumed in when `hasel` is not "
			"supported. Normal order is from lowest hart index to highest. "
			"Reversed order is from highest hart index to lowest."
	},
	{
		.name = "set_ir",
		.handler = riscv_set_ir,
		.mode = COMMAND_ANY,
		.usage = "idcode|dtmcs|dmi value",
		.help = "Set IR value for specified JTAG register."
	},
	{
		.name = "use_bscan_tunnel",
		.handler = riscv_use_bscan_tunnel,
		.mode = COMMAND_CONFIG,
		.usage = "value [type]",
		.help = "Enable or disable use of a BSCAN tunnel to reach DM."
	},
	{
		.name = "set_bscan_tunnel_ir",
		.handler = riscv_set_bscan_tunnel_ir,
		.mode = COMMAND_CONFIG,
		.usage = "[value]",
		.help = "Specify the JTAG TAP IR used to access the bscan tunnel. "
			"By default it is 0x23 << (ir_length - 6), which map some "
			"Xilinx FPGA (IR USER4)"
	},
	{
		.name = "set_maskisr",
		.handler = riscv_set_maskisr,
		.mode = COMMAND_EXEC,
		.help = "mask riscv interrupts",
		.usage = "['off'|'steponly']",
	},
	{
		.name = "set_ebreakm",
		.handler = riscv_set_ebreakm,
		.mode = COMMAND_ANY,
		.usage = "[on|off]",
		.help = "DEPRECATED! use '<target_name> configure -ebreak' or "
			"'<target_name> cget -ebreak'"
	},
	{
		.name = "set_ebreaks",
		.handler = riscv_set_ebreaks,
		.mode = COMMAND_ANY,
		.usage = "[on|off]",
		.help = "DEPRECATED! use '<target_name> configure -ebreak' or "
			"'<target_name> cget -ebreak'"
	},
	{
		.name = "set_ebreaku",
		.handler = riscv_set_ebreaku,
		.mode = COMMAND_ANY,
		.usage = "[on|off]",
		.help = "DEPRECATED! use '<target_name> configure -ebreak' or "
			"'<target_name> cget -ebreak'"
	},
	{
		.name = "etrigger",
		.handler = riscv_etrigger,
		.mode = COMMAND_EXEC,
		.usage = "set [vs] [vu] [m] [s] [u] <exception_codes>|clear",
		.help = "Set or clear a single exception trigger."
	},
	{
		.name = "icount",
		.handler = riscv_icount,
		.mode = COMMAND_EXEC,
		.usage = "set [vs] [vu] [m] [s] [u] [pending] <count>|clear",
		.help = "Set or clear a single instruction count trigger."
	},
	{
		.name = "itrigger",
		.handler = riscv_itrigger,
		.mode = COMMAND_EXEC,
		.usage = "set [vs] [vu] [nmi] [m] [s] [u] <mie_bits>|clear",
		.help = "Set or clear a single interrupt trigger."
	},
	{
		.name = "exec_progbuf",
		.handler = riscv_exec_progbuf,
		.mode = COMMAND_EXEC,
		.usage = "instr1 [instr2 [... instr16]]",
		.help = "Execute a sequence of 32-bit instructions using the program buffer. "
			"The final ebreak instruction is added automatically, if needed."
	},
	{
		.name = "set_enable_trigger_feature",
		.handler = riscv_set_enable_trigger_feature,
		.mode = COMMAND_ANY,
		.usage = "[('eq'|'napot'|'ge_lt'|'all') ('wp'|'none')]",
		.help = "Control whether OpenOCD is allowed to use certain RISC-V trigger features for watchpoints."
	},
	{
		.name = "reserve_trigger",
		.handler = handle_reserve_trigger,
		/* TODO: Move this to COMMAND_ANY */
		.mode = COMMAND_EXEC,
		.usage = "[index ('on'|'off')]",
		.help = "Controls which RISC-V triggers shall not be touched by OpenOCD.",
	},
	{
		.name = "virt2phys_mode",
		.handler = handle_riscv_virt2phys_mode,
		.mode = COMMAND_ANY,
		.usage = "['sw'|'hw'|'off']",
		.help = "Configure the virtual address translation mode: "
				"sw - translate vaddr to paddr by manually traversing page tables, "
				"hw - translate vaddr to paddr by hardware, "
				"off - no address translation."
	},
	{
		.name = "autofence",
		.handler = riscv_set_autofence,
		.mode = COMMAND_ANY,
		.usage = "[on|off]",
		.help = "When on (default), OpenOCD will automatically execute fence instructions in some situations. "
			"When off, users need to take care of memory coherency themselves, for example by using "
			"`riscv exec_progbuf` to execute fence or CMO instructions."
	},
	COMMAND_REGISTRATION_DONE
};

/*
 * To be noted that RISC-V targets use the same semihosting commands as
 * ARM targets.
 *
 * The main reason is compatibility with existing tools. For example the
 * Eclipse OpenOCD/SEGGER J-Link/QEMU plug-ins have several widgets to
 * configure semihosting, which generate commands like `arm semihosting
 * enable`.
 * A secondary reason is the fact that the protocol used is exactly the
 * one specified by ARM. If RISC-V will ever define its own semihosting
 * protocol, then a command like `riscv semihosting enable` will make
 * sense, but for now all semihosting commands are prefixed with `arm`.
 */

static const struct command_registration riscv_command_handlers[] = {
	{
		.name = "riscv",
		.mode = COMMAND_ANY,
		.help = "RISC-V Command Group",
		.usage = "",
		.chain = riscv_exec_command_handlers
	},
	{
		.name = "arm",
		.mode = COMMAND_ANY,
		.help = "ARM Command Group",
		.usage = "",
		.chain = semihosting_common_handlers
	},
	{
		.chain = smp_command_handlers
	},
	COMMAND_REGISTRATION_DONE
};

static unsigned int riscv_xlen_nonconst(struct target *target)
{
	return riscv_xlen(target);
}

static unsigned int riscv_data_bits(struct target *target)
{
	RISCV_INFO(r);
	if (r->data_bits)
		return r->data_bits(target);
	return riscv_xlen(target);
}

struct target_type riscv_target = {
	.name = "riscv",

	.target_create = riscv_create_target,
	.target_jim_configure = riscv_jim_configure,
	.init_target = riscv_init_target,
	.deinit_target = riscv_deinit_target,
	.examine = riscv_examine,

	/* poll current target status */
	.poll = old_or_new_riscv_poll,

	.halt = riscv_halt,
	.resume = riscv_target_resume,
	.step = old_or_new_riscv_step,

	.assert_reset = riscv_assert_reset,
	.deassert_reset = riscv_deassert_reset,

	.read_memory = riscv_read_memory,
	.write_memory = riscv_write_memory,
	.read_phys_memory = riscv_read_phys_memory,
	.write_phys_memory = riscv_write_phys_memory,

	.checksum_memory = riscv_checksum_memory,

	.mmu = riscv_mmu,
	.virt2phys = riscv_virt2phys,

	.get_gdb_arch = riscv_get_gdb_arch,
	.get_gdb_reg_list = riscv_get_gdb_reg_list,
	.get_gdb_reg_list_noread = riscv_get_gdb_reg_list_noread,

	.add_breakpoint = riscv_add_breakpoint,
	.remove_breakpoint = riscv_remove_breakpoint,

	.add_watchpoint = riscv_add_watchpoint,
	.remove_watchpoint = riscv_remove_watchpoint,
	.hit_watchpoint = riscv_hit_watchpoint,

	.arch_state = riscv_arch_state,

	.run_algorithm = riscv_run_algorithm,

	.commands = riscv_command_handlers,

	.address_bits = riscv_xlen_nonconst,
	.data_bits = riscv_data_bits
};

/*** RISC-V Interface ***/

/* Initializes the shared RISC-V structure. */
static void riscv_info_init(struct target *target, struct riscv_info *r)
{
	memset(r, 0, sizeof(*r));

	r->common_magic = RISCV_COMMON_MAGIC;

	r->dtm_version = DTM_DTMCS_VERSION_UNKNOWN;
	r->version_specific = NULL;

	memset(r->trigger_unique_id, 0xff, sizeof(r->trigger_unique_id));

	r->xlen = -1;

	r->virt2phys_mode = RISCV_VIRT2PHYS_MODE_SW;

	r->isrmask_mode = RISCV_ISRMASK_OFF;

	r->mem_access_methods[0] = RISCV_MEM_ACCESS_PROGBUF;
	r->mem_access_methods[1] = RISCV_MEM_ACCESS_SYSBUS;
	r->mem_access_methods[2] = RISCV_MEM_ACCESS_ABSTRACT;

	r->num_enabled_mem_access_methods = RISCV_MEM_ACCESS_MAX_METHODS_NUM;
	for (size_t i = 0; i < RISCV_MEM_ACCESS_MAX_METHODS_NUM; ++i)
		r->mem_access_warn[i] = true;

	INIT_LIST_HEAD(&r->expose_csr);
	INIT_LIST_HEAD(&r->expose_custom);
	INIT_LIST_HEAD(&r->hide_csr);

	r->vsew64_supported = YNM_MAYBE;

	r->wp_allow_equality_match_trigger = true;
	r->wp_allow_ge_lt_trigger = true;
	r->wp_allow_napot_trigger = true;

	r->autofence = true;
}

static int riscv_resume_go_all_harts(struct target *target)
{
	RISCV_INFO(r);

	LOG_TARGET_DEBUG(target, "Resuming hart, state=%d.", target->state);
	if (target->state == TARGET_HALTED) {
		if (r->resume_go(target) != ERROR_OK)
			return ERROR_FAIL;
	} else {
		LOG_TARGET_DEBUG(target, "Hart requested resume, but was already resumed.");
	}
	return ERROR_OK;
}

int riscv_interrupts_disable(struct target *target, uint64_t irq_mask, uint64_t *old_mstatus)
{
	LOG_TARGET_DEBUG(target, "Disabling interrupts.");
	struct reg *reg_mstatus = register_get_by_name(target->reg_cache,
			"mstatus", true);
	if (!reg_mstatus) {
		LOG_TARGET_ERROR(target, "Couldn't find mstatus!");
		return ERROR_FAIL;
	}

	int retval = reg_mstatus->type->get(reg_mstatus);
	if (retval != ERROR_OK)
		return retval;

	RISCV_INFO(info);
	uint8_t mstatus_bytes[8] = { 0 };
	uint64_t current_mstatus = buf_get_u64(reg_mstatus->value, 0, reg_mstatus->size);
	buf_set_u64(mstatus_bytes, 0, info->xlen, set_field(current_mstatus,
				irq_mask, 0));

	retval = reg_mstatus->type->set(reg_mstatus, mstatus_bytes);
	if (retval != ERROR_OK)
		return retval;

	if (old_mstatus)
		*old_mstatus = current_mstatus;

	return ERROR_OK;
}

int riscv_interrupts_restore(struct target *target, uint64_t old_mstatus)
{
	LOG_TARGET_DEBUG(target, "Restoring interrupts.");
	struct reg *reg_mstatus = register_get_by_name(target->reg_cache,
			"mstatus", true);
	if (!reg_mstatus) {
		LOG_TARGET_ERROR(target, "Couldn't find mstatus!");
		return ERROR_FAIL;
	}

	RISCV_INFO(info);
	uint8_t mstatus_bytes[8];
	buf_set_u64(mstatus_bytes, 0, info->xlen, old_mstatus);
	return reg_mstatus->type->set(reg_mstatus, mstatus_bytes);
}

static int riscv_step_rtos_hart(struct target *target)
{
	RISCV_INFO(r);
	LOG_TARGET_DEBUG(target, "Stepping.");

	if (target->state != TARGET_HALTED) {
		LOG_TARGET_ERROR(target, "Hart isn't halted before single step!");
		return ERROR_FAIL;
	}
	r->on_step(target);
	if (r->step_current_hart(target) != ERROR_OK)
		return ERROR_FAIL;
	if (target->state != TARGET_HALTED) {
		LOG_TARGET_ERROR(target, "Hart was not halted after single step!");
		return ERROR_FAIL;
	}
	return ERROR_OK;
}

bool riscv_supports_extension(const struct target *target, char letter)
{
	RISCV_INFO(r);
	unsigned int num;
	if (letter >= 'a' && letter <= 'z')
		num = letter - 'a';
	else if (letter >= 'A' && letter <= 'Z')
		num = letter - 'A';
	else
		return false;
	return r->misa & BIT(num);
}

unsigned int riscv_xlen(const struct target *target)
{
	RISCV_INFO(r);
	return r->xlen;
}

unsigned int riscv_vlenb(const struct target *target)
{
	RISCV_INFO(r);
	return r->vlenb;
}

int riscv_get_hart_state(struct target *target, enum riscv_hart_state *state)
{
	RISCV_INFO(r);
	assert(r->get_hart_state);
	return r->get_hart_state(target, state);
}

static enum riscv_halt_reason riscv_halt_reason(struct target *target)
{
	RISCV_INFO(r);
	if (target->state != TARGET_HALTED) {
		LOG_TARGET_ERROR(target, "Hart is not halted!");
		return RISCV_HALT_UNKNOWN;
	}
	return r->halt_reason(target);
}

size_t riscv_progbuf_size(struct target *target)
{
	RISCV_INFO(r);
	return r->get_progbufsize(target);
}

int riscv_write_progbuf(struct target *target, int index, riscv_insn_t insn)
{
	RISCV_INFO(r);
	r->write_progbuf(target, index, insn);
	return ERROR_OK;
}

riscv_insn_t riscv_read_progbuf(struct target *target, int index)
{
	RISCV_INFO(r);
	return r->read_progbuf(target, index);
}

int riscv_execute_progbuf(struct target *target, uint32_t *cmderr)
{
	RISCV_INFO(r);
	return r->execute_progbuf(target, cmderr);
}

void riscv_fill_dmi_write(const struct target *target, uint8_t *buf, uint32_t a, uint32_t d)
{
	RISCV_INFO(r);
	r->fill_dmi_write(target, buf, a, d);
}

void riscv_fill_dmi_read(const struct target *target, uint8_t *buf, uint32_t a)
{
	RISCV_INFO(r);
	r->fill_dmi_read(target, buf, a);
}

void riscv_fill_dm_nop(const struct target *target, uint8_t *buf)
{
	RISCV_INFO(r);
	r->fill_dm_nop(target, buf);
}

unsigned int riscv_get_dmi_address_bits(const struct target *target)
{
	RISCV_INFO(r);
	return r->get_dmi_address_bits(target);
}

static int check_if_trigger_exists(struct target *target, unsigned int index)
{
	/* If we can't write tselect, then this hart does not support triggers. */
	if (riscv_reg_set(target, GDB_REGNO_TSELECT, index) != ERROR_OK)
		return ERROR_TARGET_RESOURCE_NOT_AVAILABLE;
	riscv_reg_t tselect_rb;
	if (riscv_reg_get(target, &tselect_rb, GDB_REGNO_TSELECT) != ERROR_OK)
		return ERROR_FAIL;
	/* Mask off the top bit, which is used as tdrmode in legacy RISC-V Debug Spec
	 * (old revisions of v0.11 spec). */
	tselect_rb &= ~(1ULL << (riscv_xlen(target) - 1));
	if (tselect_rb != index)
		return ERROR_TARGET_RESOURCE_NOT_AVAILABLE;
	return ERROR_OK;
}

/**
 * This function reads `tinfo` or `tdata1`, when reading `tinfo` fails,
 * to determine trigger types supported by a trigger.
 * It is assumed that the trigger is already selected via writing `tselect`.
 */
static int get_trigger_types(struct target *target, unsigned int *trigger_tinfo,
		riscv_reg_t tdata1)
{
	assert(trigger_tinfo);
	riscv_reg_t tinfo;
	if (riscv_reg_get(target, &tinfo, GDB_REGNO_TINFO) == ERROR_OK) {
		/* tinfo.INFO == 1: trigger doesn’t exist
		 * tinfo == 0 or tinfo.INFO != 1 and tinfo LSB is set: invalid tinfo */
		if (tinfo == 0 || tinfo & 0x1)
			return ERROR_TARGET_RESOURCE_NOT_AVAILABLE;
		*trigger_tinfo = tinfo;
		return ERROR_OK;
	}
	const unsigned int type = get_field(tdata1, CSR_TDATA1_TYPE(riscv_xlen(target)));
	if (type == 0)
		return ERROR_TARGET_RESOURCE_NOT_AVAILABLE;
	*trigger_tinfo = 1 << type;
	return ERROR_OK;
}

static int disable_trigger_if_dmode(struct target *target, riscv_reg_t tdata1)
{
	bool dmode_is_set = false;
	switch (get_field(tdata1, CSR_TDATA1_TYPE(riscv_xlen(target)))) {
		case CSR_TDATA1_TYPE_LEGACY:
			/* On these older cores we don't support software using
			 * triggers. */
			dmode_is_set = true;
			break;
		case CSR_TDATA1_TYPE_MCONTROL:
			dmode_is_set = tdata1 & CSR_MCONTROL_DMODE(riscv_xlen(target));
			break;
		case CSR_TDATA1_TYPE_MCONTROL6:
			dmode_is_set = tdata1 & CSR_MCONTROL6_DMODE(riscv_xlen(target));
			break;
		case CSR_TDATA1_TYPE_ICOUNT:
			dmode_is_set = tdata1 & CSR_ICOUNT_DMODE(riscv_xlen(target));
			break;
		case CSR_TDATA1_TYPE_ITRIGGER:
			dmode_is_set = tdata1 & CSR_ITRIGGER_DMODE(riscv_xlen(target));
			break;
		case CSR_TDATA1_TYPE_ETRIGGER:
			dmode_is_set = tdata1 & CSR_ETRIGGER_DMODE(riscv_xlen(target));
			break;
	}
	if (!dmode_is_set)
		/* Nothing to do */
		return ERROR_OK;
	return riscv_reg_set(target, GDB_REGNO_TDATA1, 0);
}

/**
 * Count triggers, and initialize trigger_count for each hart.
 * trigger_count is initialized even if this function fails to discover
 * something.
 * Disable any hardware triggers that have dmode set. We can't have set them
 * ourselves. Maybe they're left over from some killed debug session.
 */
int riscv_enumerate_triggers(struct target *target)
{
	RISCV_INFO(r);

	if (r->triggers_enumerated)
		return ERROR_OK;

	if (target->state != TARGET_HALTED) {
		LOG_TARGET_ERROR(target, "Unable to enumerate triggers: target not halted.");
		return ERROR_FAIL;
	}

	riscv_reg_t orig_tselect;
	int result = riscv_reg_get(target, &orig_tselect, GDB_REGNO_TSELECT);
	/* If tselect is not readable, the trigger module is likely not
	 * implemented. */
	if (result != ERROR_OK) {
		LOG_TARGET_INFO(target, "Cannot access tselect register. "
				"Assuming that triggers are not implemented.");
		r->triggers_enumerated = true;
		r->trigger_count = 0;
		free(r->reserved_triggers);
		r->reserved_triggers = NULL;
		return ERROR_OK;
	}

	/* Obtaining tinfo.version value once.
	 * No need to enumerate per-trigger.
	 * See https://github.com/riscv/riscv-debug-spec/pull/1081.
	 */
	riscv_reg_t tinfo;
	if (riscv_reg_get(target, &tinfo, GDB_REGNO_TINFO) == ERROR_OK) {
		r->tinfo_version = get_field(tinfo, CSR_TINFO_VERSION);
		LOG_TARGET_DEBUG(target, "Trigger tinfo.version = %d.", r->tinfo_version);
	} else {
		r->tinfo_version = RISCV_TINFO_VERSION_UNKNOWN;
		LOG_TARGET_DEBUG(target, "Trigger tinfo.version is unknown.");
	}

	unsigned int t = 0;
	for (; t < ARRAY_SIZE(r->trigger_tinfo); ++t) {
		result = check_if_trigger_exists(target, t);
		if (result == ERROR_FAIL)
			return ERROR_FAIL;
		if (result == ERROR_TARGET_RESOURCE_NOT_AVAILABLE)
			break;

		riscv_reg_t tdata1;
		if (riscv_reg_get(target, &tdata1, GDB_REGNO_TDATA1) != ERROR_OK)
			return ERROR_FAIL;

		result = get_trigger_types(target, &r->trigger_tinfo[t], tdata1);
		if (result == ERROR_FAIL)
			return ERROR_FAIL;
		if (result == ERROR_TARGET_RESOURCE_NOT_AVAILABLE)
			break;

		LOG_TARGET_DEBUG(target, "Trigger %u: supported types (mask) = 0x%08x",
				t, r->trigger_tinfo[t]);

		if (disable_trigger_if_dmode(target, tdata1) != ERROR_OK)
			return ERROR_FAIL;
	}

	if (riscv_reg_set(target, GDB_REGNO_TSELECT, orig_tselect) != ERROR_OK)
		return ERROR_FAIL;

	r->triggers_enumerated = true;
	r->trigger_count = t;
	LOG_TARGET_INFO(target, "Found %d triggers", r->trigger_count);
	free(r->reserved_triggers);
	r->reserved_triggers = calloc(t, sizeof(*r->reserved_triggers));
	create_wp_trigger_cache(target);
	return ERROR_OK;
}

void riscv_add_bscan_tunneled_scan(struct jtag_tap *tap, const struct scan_field *field,
					riscv_bscan_tunneled_scan_context_t *ctxt)
{
	jtag_add_ir_scan(tap, &select_user4, TAP_IDLE);

	memset(ctxt->tunneled_dr, 0, sizeof(ctxt->tunneled_dr));
	if (bscan_tunnel_type == BSCAN_TUNNEL_DATA_REGISTER) {
		ctxt->tunneled_dr[3].num_bits = 1;
		ctxt->tunneled_dr[3].out_value = bscan_one;
		ctxt->tunneled_dr[2].num_bits = 7;
		ctxt->tunneled_dr_width = field->num_bits;
		ctxt->tunneled_dr[2].out_value = &ctxt->tunneled_dr_width;
		/* for BSCAN tunnel, there is a one-TCK skew between shift in and shift out, so
		   scanning num_bits + 1, and then will right shift the input field after executing the queues */

		ctxt->tunneled_dr[1].num_bits = field->num_bits + 1;
		ctxt->tunneled_dr[1].out_value = field->out_value;
		ctxt->tunneled_dr[1].in_value = field->in_value;

		ctxt->tunneled_dr[0].num_bits = 3;
		ctxt->tunneled_dr[0].out_value = bscan_zero;
	} else {
		/* BSCAN_TUNNEL_NESTED_TAP */
		ctxt->tunneled_dr[0].num_bits = 1;
		ctxt->tunneled_dr[0].out_value = bscan_one;
		ctxt->tunneled_dr[1].num_bits = 7;
		ctxt->tunneled_dr_width = field->num_bits;
		ctxt->tunneled_dr[1].out_value = &ctxt->tunneled_dr_width;
		/* for BSCAN tunnel, there is a one-TCK skew between shift in and shift out, so
		   scanning num_bits + 1, and then will right shift the input field after executing the queues */
		ctxt->tunneled_dr[2].num_bits = field->num_bits + 1;
		ctxt->tunneled_dr[2].out_value = field->out_value;
		ctxt->tunneled_dr[2].in_value = field->in_value;
		ctxt->tunneled_dr[3].num_bits = 3;
		ctxt->tunneled_dr[3].out_value = bscan_zero;
	}
	jtag_add_dr_scan(tap, ARRAY_SIZE(ctxt->tunneled_dr), ctxt->tunneled_dr, TAP_IDLE);
}<|MERGE_RESOLUTION|>--- conflicted
+++ resolved
@@ -1900,7 +1900,6 @@
 	if (riscv_reg_set(target, GDB_REGNO_TSELECT, tselect) != ERROR_OK)
 		return ERROR_FAIL;
 
-<<<<<<< HEAD
 	return ERROR_OK;
 }
 
@@ -1910,10 +1909,6 @@
  */
 // c.lwsp rd_n0 c_uimm8sphi c_uimm8splo - offset[5] offset[4:2|7:6]
 static uint16_t get_offset_clwsp(riscv_insn_t instruction)
-=======
-static int oldriscv_step(struct target *target, bool current, uint32_t address,
-		bool handle_breakpoints)
->>>>>>> a168c634
 {
 	uint16_t offset_4to2and7to6_bits =
 		get_field32(instruction, INSN_FIELD_C_UIMM8SPLO);
@@ -1924,13 +1919,8 @@
 		   + (offset_7to6_bits << 6);
 }
 
-<<<<<<< HEAD
 // c.ldsp rd_n0 c_uimm9sphi c_uimm9splo - offset[5] offset[4:3|8:6]
 static uint16_t get_offset_cldsp(riscv_insn_t instruction)
-=======
-static int old_or_new_riscv_step(struct target *target, bool current,
-		target_addr_t address, bool handle_breakpoints)
->>>>>>> a168c634
 {
 	uint16_t offset_4to3and8to6_bits =
 		get_field32(instruction, INSN_FIELD_C_UIMM9SPLO);
@@ -1941,12 +1931,8 @@
 		   + (offset_8to6_bits << 6);
 }
 
-<<<<<<< HEAD
 // c.swsp c_rs2 c_uimm8sp_s - offset[5:2|7:6]
 static uint16_t get_offset_cswsp(riscv_insn_t instruction)
-=======
-static int riscv_examine(struct target *target)
->>>>>>> a168c634
 {
 	uint16_t offset_5to2and7to6_bits =
 		get_field32(instruction, INSN_FIELD_C_UIMM8SP_S);
@@ -2442,8 +2428,8 @@
 	return ERROR_FAIL;
 }
 
-static int oldriscv_step(struct target *target, int current, uint32_t address,
-		int handle_breakpoints)
+static int oldriscv_step(struct target *target, bool current, uint32_t address,
+		bool handle_breakpoints)
 {
 	struct target_type *tt = get_target_type(target);
 	if (!tt)
@@ -2451,14 +2437,15 @@
 	return tt->step(target, current, address, handle_breakpoints);
 }
 
-static int riscv_openocd_step_impl(struct target *target, int current,
-		target_addr_t address, int handle_breakpoints, int handle_callbacks);
-
-static int old_or_new_riscv_step_impl(struct target *target, int current,
-		target_addr_t address, int handle_breakpoints, int handle_callbacks)
-{
-	RISCV_INFO(r);
-	LOG_TARGET_DEBUG(target, "handle_breakpoints=%d", handle_breakpoints);
+static int riscv_openocd_step_impl(struct target *target, bool current,
+		target_addr_t address, bool handle_breakpoints, int handle_callbacks);
+
+static int old_or_new_riscv_step_impl(struct target *target, bool current,
+		target_addr_t address, bool handle_breakpoints, int handle_callbacks)
+{
+	RISCV_INFO(r);
+	LOG_TARGET_DEBUG(target, "handle_breakpoints=%s",
+			handle_breakpoints ? "true" : "false");
 	if (!r->get_hart_state)
 		return oldriscv_step(target, current, address, handle_breakpoints);
 	else
@@ -2466,8 +2453,8 @@
 			handle_callbacks);
 }
 
-static int old_or_new_riscv_step(struct target *target, int current,
-		target_addr_t address, int handle_breakpoints)
+static int old_or_new_riscv_step(struct target *target, bool current,
+		target_addr_t address, bool handle_breakpoints)
 {
 	return old_or_new_riscv_step_impl(target, current, address,
 		handle_breakpoints, true /* handle callbacks*/);
@@ -2892,7 +2879,7 @@
 	return result;
 }
 
-static int resume_finish(struct target *target, int debug_execution)
+static int resume_finish(struct target *target, bool debug_execution)
 {
 	assert(target->state == TARGET_HALTED);
 	if (riscv_reg_cache_any_dirty(target, LOG_LVL_ERROR)) {
@@ -2981,13 +2968,8 @@
 	return result;
 }
 
-<<<<<<< HEAD
-static int riscv_target_resume(struct target *target, int current,
-		target_addr_t address, int handle_breakpoints, int debug_execution)
-=======
 static int riscv_target_resume(struct target *target, bool current,
 		target_addr_t address, bool handle_breakpoints, bool debug_execution)
->>>>>>> a168c634
 {
 	if (target->state != TARGET_HALTED) {
 		LOG_TARGET_ERROR(target, "Not halted.");
@@ -3668,13 +3650,8 @@
 		return ERROR_FAIL;
 
 	/* Run algorithm */
-<<<<<<< HEAD
-	LOG_TARGET_DEBUG(target, "Resume at 0x%" TARGET_PRIxADDR, entry_point);
-	if (riscv_resume(target, 0, entry_point, 0, 1, true) != ERROR_OK)
-=======
-	LOG_DEBUG("resume at 0x%" TARGET_PRIxADDR, entry_point);
-	if (riscv_resume(target, false, entry_point, false, false, true) != ERROR_OK)
->>>>>>> a168c634
+	LOG_TARGET_DEBUG(target, "resume at 0x%" TARGET_PRIxADDR, entry_point);
+	if (riscv_resume(target, false, entry_point, false, true, true) != ERROR_OK)
 		return ERROR_FAIL;
 
 	int64_t start = timeval_ms();
@@ -4134,7 +4111,6 @@
 		}
 	}
 
-<<<<<<< HEAD
 	/* Call tick() for every hart. What happens in tick() is opaque to this
 	 * layer. The reason it's outside the previous loop is that at this point
 	 * the state of every hart has settled, so any side effects happening in
@@ -4145,21 +4121,6 @@
 		if (info->tick && info->tick(t) != ERROR_OK)
 			return ERROR_FAIL;
 	}
-=======
-		LOG_DEBUG("should_remain_halted=%d, should_resume=%d",
-				  should_remain_halted, should_resume);
-		if (should_remain_halted && should_resume) {
-			LOG_WARNING("%d harts should remain halted, and %d should resume.",
-						should_remain_halted, should_resume);
-		}
-		if (should_remain_halted) {
-			LOG_DEBUG("halt all");
-			riscv_halt(target);
-		} else if (should_resume) {
-			LOG_DEBUG("resume all");
-			riscv_resume(target, true, 0, false, false, false);
-		}
->>>>>>> a168c634
 
 	/* Sample memory if any target is running. */
 	foreach_smp_target(entry, targets) {
@@ -4173,8 +4134,8 @@
 	return ERROR_OK;
 }
 
-static int riscv_openocd_step_impl(struct target *target, int current,
-	target_addr_t address, int handle_breakpoints, int handle_callbacks)
+static int riscv_openocd_step_impl(struct target *target, bool current,
+	target_addr_t address, bool handle_breakpoints, int handle_callbacks)
 {
 	LOG_TARGET_DEBUG(target, "stepping hart");
 
@@ -4206,7 +4167,6 @@
 		return ERROR_FAIL;
 	}
 
-<<<<<<< HEAD
 	bool success = true;
 	uint64_t current_mstatus;
 	RISCV_INFO(info);
@@ -4219,21 +4179,6 @@
 			success = false;
 			LOG_TARGET_ERROR(target, "Unable to disable interrupts.");
 			goto _exit;
-=======
-	if (target->debug_reason == DBG_REASON_BREAKPOINT) {
-		int retval;
-		switch (riscv_semihosting(target, &retval)) {
-			case SEMIHOSTING_NONE:
-			case SEMIHOSTING_WAITING:
-				target_call_event_callbacks(target, TARGET_EVENT_HALTED);
-				break;
-			case SEMIHOSTING_HANDLED:
-				if (riscv_resume(target, true, 0, false, false, false) != ERROR_OK)
-					return ERROR_FAIL;
-				break;
-			case SEMIHOSTING_ERROR:
-				return retval;
->>>>>>> a168c634
 		}
 	}
 
@@ -4242,7 +4187,6 @@
 		LOG_TARGET_ERROR(target, "Unable to step rtos hart.");
 	}
 
-<<<<<<< HEAD
 	if (riscv_reg_cache_any_dirty(target, LOG_LVL_ERROR)) {
 		/* If this happens, it means there is a bug in the previous
 		 * register-flushing algorithm: not all registers were flushed
@@ -4250,12 +4194,6 @@
 		LOG_TARGET_ERROR(target,
 				"BUG: registers should have been flushed by this point.");
 	}
-=======
-int riscv_openocd_step(struct target *target, bool current,
-		target_addr_t address, bool handle_breakpoints)
-{
-	LOG_DEBUG("stepping rtos hart");
->>>>>>> a168c634
 
 	riscv_reg_cache_invalidate_all(target);
 
@@ -4291,8 +4229,8 @@
 	return success ? ERROR_OK : ERROR_FAIL;
 }
 
-int riscv_openocd_step(struct target *target, int current,
-	target_addr_t address, int handle_breakpoints)
+int riscv_openocd_step(struct target *target, bool current,
+	target_addr_t address, bool handle_breakpoints)
 {
 	return riscv_openocd_step_impl(target, current, address, handle_breakpoints,
 		true /* handle_callbacks */);
