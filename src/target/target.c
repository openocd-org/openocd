--- conflicted
+++ resolved
@@ -3338,13 +3338,8 @@
 }
 
 void target_handle_md_output(struct command_invocation *cmd,
-<<<<<<< HEAD
 		struct target *target, target_addr_t address, unsigned size,
-		unsigned count, const uint8_t *buffer, bool include_address)
-=======
-		struct target *target, target_addr_t address, unsigned int size,
-		unsigned int count, const uint8_t *buffer)
->>>>>>> fd62626d
+		unsigned int count, const uint8_t *buffer, bool include_address)
 {
 	const unsigned int line_bytecnt = 32;
 	unsigned int line_modulo = line_bytecnt / size;
@@ -3372,13 +3367,8 @@
 		return;
 	}
 
-<<<<<<< HEAD
 	for (unsigned i = 0; i < count; i++) {
 		if (include_address && (i % line_modulo == 0)) {
-=======
-	for (unsigned int i = 0; i < count; i++) {
-		if (i % line_modulo == 0) {
->>>>>>> fd62626d
 			output_len += snprintf(output + output_len,
 					sizeof(output) - output_len,
 					TARGET_ADDR_FMT ": ",
